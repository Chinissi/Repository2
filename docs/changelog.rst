.. _changelog:

#########
Changelog
#########

Develop
-----------------
<<<<<<< HEAD
* [BUGFIX] Add pagination to TupleS3StoreBackend.list_keys() #2169 issue #2164
*  [BUGFIX] Fix black conflict, upgrade black, make import optional #2183
* [BUGFIX] remove extra '\' character in config_variables.yml issue #2196
=======


0.13.4
-----------------
* [FEATURE] Implement expect_column_values_to_not_match_regex_list in Spark (Thanks @mikaylaedwards!)
* [ENHANCEMENT] Improve support for quantile calculations in Snowflake
* [ENHANCEMENT] DataDocs show values of Evaluation Parameters #2165. Issue #2010
* [ENHANCEMENT] Work on requirements.txt #2052 (Thanks @shapiroj18!)
* [ENHANCEMENT] expect_table_row_count_to_equal_other_table #2133
* [ENHANCEMENT] Improved support for quantile calculations in Snowflake #2176
* [ENHANCEMENT] DataDocs show values of Evaluation Parameters #2165
* [BUGFIX] Add pagination to TupleS3StoreBackend.list_keys() #2169. Issue #2164
* [BUGFIX] Fixed black conflict, upgraded black, made import optional #2183
* [BUGFIX] Made improvements for the treatment of decimals for database backends for lossy conversion #2207
* [BUGFIX] Pass manually_initialize_store_backend_id to database store backends to mirror functionality of other backends. Issue #2181
* [BUGFIX] Make glob_directive more permissive in ConfiguredAssetFilesystemDataConnector #2197. Issue #2193
* [DOCS] Added link to Youtube video on in-code contexts #2177
* [DOCS] Docstrings for DataConnector and associated classes #2172
* [DOCS] Custom expectations improvement #2179
* [DOCS] Add a conda example to creating virtualenvs #2189
* [DOCS] Fix Airflow logo URL #2198 (Thanks @floscha!)
* [DOCS] Update explore_expectations_in_a_notebook.rst #2174
* [DOCS] Change to DOCS that describe Evaluation Parameters #2209
* [MAINTENANCE] Removed mentions of show_cta_footer and added deprecation notes in usage stats #2190. Issue #2120
>>>>>>> ec6729ed

0.13.3
-----------------
* [ENHANCEMENT] Updated the BigQuery Integration to create a view instead of a table (thanks @alessandrolacorte!) #2082.
* [ENHANCEMENT] Allow  database store backend to support specification of schema in credentials file
* [ENHANCEMENT] Add support for connection_string and url in configuring DatabaseStoreBackend, bringing parity to other SQL-based objects. In the rare case of user code that instantiates a DatabaseStoreBackend without using the Great Expectations config architecture, users should ensure they are providing kwargs to init, because the init signature order has changed.
* [ENHANCEMENT] Improved exception handling in the Slack notifications rendering logic
* [ENHANCEMENT] Uniform configuration support for both 0.13 and 0.12 versions of the Datasource class
* [ENHANCEMENT] A single `DataContext.get_batch()` method supports both 0.13 and 0.12 style call arguments
* [ENHANCEMENT] Initializing DataContext in-code is now available in both 0.13 and 0.12 versions
* [BUGFIX] Fixed a bug in the error printing logic in several exception handling blocks in the Data Docs rendering. This will make it easier for users to submit error messages in case of an error in rendering.
* [DOCS] Miscellaneous doc improvements
* [DOCS] Update cloud composer workflow to use GCSStoreBackendDefaults

0.13.2
-----------------
* [ENHANCEMENT] Support avro format in Spark datasource (thanks @ryanaustincarlson!) #2122
* [ENHANCEMENT] Made improvements to the backend for expect_column_quantile_values_to_be_between #2127
* [ENHANCEMENT] Robust Representation in Configuration of Both Legacy and New Datasource
* [ENHANCEMENT] Continuing 0.13 clean-up and improvements
* [BUGFIX] Fix spark configuration not getting passed to the SparkSession builder (thanks @EricSteg!) #2124
* [BUGFIX] Misc bugfixes and improvements to code & documentation for new in-code data context API #2118
* [BUGFIX] When Introspecting a database, sql_data_connector will ignore view_names that are also system_tables
* [BUGFIX] Made improvements for code & documentation for in-code data context
* [BUGFIX] Fixed bug where TSQL mean on `int` columns returned incorrect result
* [DOCS] Updated explanation for ConfiguredAssetDataConnector and InferredAssetDataConnector
* [DOCS] General 0.13 docs improvements

0.13.1
-----------------
* [ENHANCEMENT] Improved data docs performance by ~30x for large projects and ~4x for smaller projects by changing instantiation of Jinja environment #2100
* [ENHANCEMENT] Allow  database store backend to support specification of schema in credentials file #2058 (thanks @GTLangseth!)
* [ENHANCEMENT] More detailed information in Datasource.self_check() diagnostic (concerning ExecutionEngine objects)
* [ENHANCEMENT] Improve UI for in-code data contexts #2068
* [ENHANCEMENT] Add a store_backend_id property to StoreBackend #2030, #2075
* [ENHANCEMENT] Use an existing expectation_store.store_backend_id to initialize an in-code DataContext #2046, #2075
* [BUGFIX] Corrected handling of boto3_options by PandasExecutionEngine
* [BUGFIX] New Expectation via CLI / SQL Query no longer throws TypeError
* [BUGFIX] Implement validator.default_expectations_arguments
* [DOCS] Fix doc create and editing expectations #2105 (thanks @Lee-W!)
* [DOCS] Updated documentation on 0.13 classes
* [DOCS] Fixed a typo in the HOWTO guide for adding a self-managed Spark datasource
* [DOCS] Updated documentation for new UI for in-code data contexts

0.13.0
-----------------
* INTRODUCING THE NEW MODULAR EXPECTATIONS API (Experimental): this release introduces a new way to create expectation logic in its own class, making it much easier to author and share expectations. ``Expectation`` and ``MetricProvider`` classes now work together to validate data and consolidate logic for all backends by function. See the how-to guides in our documentation for more information on how to use the new API.
* INTRODUCING THE NEW DATASOURCE API (Experimental): this release introduces a new way to connect to datasources providing much richer guarantees for discovering ("inferring") data assets and partitions. The new API replaces "BatchKwargs" and "BatchKwargsGenerators" with BatchDefinition and BatchSpec objects built from DataConnector classes. You can read about the new API in our docs.
* The Core Concepts section of our documentation has been updated with descriptions of the classes and concepts used in the new API; we will continue to update that section and welcome questions and improvements.
* BREAKING: Data Docs rendering is now handled in the new Modular Expectations, which means that any custom expectation rendering needs to be migrated to the new API to function in version 0.13.0.
* BREAKING: **Renamed** Datasource to LegacyDatasource and introduced the new Datasource class. Because most installations rely on one PandasDatasource, SqlAlchemyDatasource, or SparkDFDatasource, most users will not be affected. However, if you have implemented highly customized Datasource class inheriting from the base class, you may need to update your inheritance.
* BREAKING: The new Modular Expectations API will begin removing the ``parse_strings_as_datetimes`` and ``allow_cross_type_comparisons`` flags in expectations. Expectation Suites that use the flags will need to be updated to use the new Modular Expectations. In general, simply removing the flag will produce correct behavior; if you still want the exact same semantics, you should ensure your raw data already has typed datetime objects.
* **NOTE:** Both the new Datasource API and the new Modular Expectations API are *experimental* and will change somewhat during the next several point releases. We are extremely excited for your feedback while we iterate rapidly, and continue to welcome new community contributions.


0.12.10
-----------------
* [BUGFIX] Update requirements.txt for ruamel.yaml to >=0.16 - #2048 (thanks @mmetzger!)
* [BUGFIX] Added option to return scalar instead of list from query store #2060
* [BUGFIX] Add missing markdown_content_block_container #2063
* [BUGFIX] Fixed a divided by zero error for checkpoints on empty expectation suites #2064
* [BUGFIX] Updated sort to correctly return partial unexpected results when expect_column_values_to_be_of_type has more than one unexpected type #2074
* [BUGFIX] Resolve Data Docs resource identifier issues to speed up UpdateDataDocs action #2078
* [DOCS] Updated contribution changelog location #2051 (thanks @shapiroj18!)
* [DOCS] Adding Airflow operator and Astrononomer deploy guides #2070
* [DOCS] Missing image link to bigquery logo #2071 (thanks @nelsonauner!)

0.12.9
-----------------
* [BUGFIX] Fixed the import of s3fs to use the optional import pattern - issue #2053
* [DOCS] Updated the title styling and added a Discuss comment article for the OpsgenieAlertAction how-to guide

0.12.8
-----------------
* [FEATURE] Add OpsgenieAlertAction #2012 (thanks @miike!)
* [FEATURE] Add S3SubdirReaderBatchKwargsGenerator #2001 (thanks @noklam)
* [ENHANCEMENT] Snowflake uses temp tables by default while still allowing transient tables
* [ENHANCEMENT] Enabled use of lowercase table and column names in GE with the `use_quoted_name` key in batch_kwargs #2023
* [BUGFIX] Basic suite builder profiler (suite scaffold) now skips excluded expectations #2037
* [BUGFIX] Off-by-one error in linking to static images #2036 (thanks @NimaVaziri!)
* [BUGFIX] Improve handling of pandas NA type issue #2029 PR #2039 (thanks @isichei!)
* [DOCS] Update Virtual Environment Example #2027 (thanks @shapiroj18!)
* [DOCS] Update implemented_expectations.rst (thanks @jdimatteo!)
* [DOCS] Update how_to_configure_a_pandas_s3_datasource.rst #2042 (thanks @CarstenFrommhold!)

0.12.7
-----------------
* [ENHANCEMENT] CLI supports s3a:// or gs:// paths for Pandas Datasources (issue #2006)
* [ENHANCEMENT] Escape $ characters in configuration, support multiple substitutions (#2005 & #2015)
* [ENHANCEMENT] Implement Skip prompt flag on datasource profile cli (#1881 Thanks @thcidale0808!)
* [BUGFIX] Fixed bug where slack messages cause stacktrace when data docs pages have issue
* [DOCS] How to use docker images (#1797)
* [DOCS] Remove incorrect doc line from PagerdutyAlertAction (Thanks @niallrees!)
* [MAINTENANCE] Update broken link (Thanks @noklam!)
* [MAINTENANCE] Fix path for how-to guide (Thanks @gauthamzz!)

0.12.6
-----------------
* [BUGFIX] replace black in requirements.txt

0.12.5
-----------------
* [ENHANCEMENT] Implement expect_column_values_to_be_json_parseable in spark (Thanks @mikaylaedwards!)
* [ENHANCEMENT] Fix boto3 options passing into datasource correctly (Thanks @noklam!)
* [ENHANCEMENT] Add .pkl to list of recognized extensions (Thanks @KPLauritzen!)
* [BUGFIX] Query batch kwargs support for Athena backend (issue 1964)
* [BUGFIX] Skip config substitution if key is "password" (issue 1927)
* [BUGFIX] fix site_names functionality and add site_names param to get_docs_sites_urls (issue 1991)
* [BUGFIX] Always render expectation suites in data docs unless passing a specific ExpectationSuiteIdentifier in resource_identifiers (issue 1944)
* [BUGFIX] remove black from requirements.txt
* [BUGFIX] docs build cli: fix --yes argument (Thanks @varunbpatil!)
* [DOCS] Update docstring for SubdirReaderBatchKwargsGenerator (Thanks @KPLauritzen!)
* [DOCS] Fix broken link in README.md (Thanks @eyaltrabelsi!)
* [DOCS] Clarifications on several docs (Thanks all!!)

0.12.4
-----------------
* [FEATURE] Add PagerdutyAlertAction (Thanks @NiallRees!)
* [FEATURE] enable using Minio for S3 backend (Thanks @noklam!)
* [ENHANCEMENT] Add SqlAlchemy support for expect_compound_columns_to_be_unique (Thanks @jhweaver!)
* [ENHANCEMENT] Add Spark support for expect_compound_columns_to_be_unique (Thanks @tscottcoombes1!)
* [ENHANCEMENT] Save expectation suites with datetimes in evaluation parameters (Thanks @mbakunze!)
* [ENHANCEMENT] Show data asset name in Slack message (Thanks @haydarai!)
* [ENHANCEMENT] Enhance data doc to show data asset name in overview block (Thanks @noklam!)
* [ENHANCEMENT] Clean up checkpoint output
* [BUGFIX] Change default prefix for TupleStoreBackend (issue 1907)
* [BUGFIX] Duplicate s3 approach for GCS for building object keys
* [BUGFIX] import NotebookConfig (Thanks @cclauss!)
* [BUGFIX] Improve links (Thanks @sbrugman!)
* [MAINTENANCE] Unpin black in requirements (Thanks @jtilly!)
* [MAINTENANCE] remove test case name special characters

0.12.3
-----------------
* [ENHANCEMENT] Add expect_compound_columns_to_be_unique and clarify multicolumn uniqueness
* [ENHANCEMENT] Add expectation expect_table_columns_to_match_set
* [ENHANCEMENT] Checkpoint run command now prints out details on each validation #1437
* [ENHANCEMENT] Slack notifications can now display links to GCS-hosted DataDocs sites
* [ENHANCEMENT] Public base URL can be configured for Data Docs sites
* [ENHANCEMENT] SuiteEditNotebookRenderer.add_header class now allows usage of env variables in jinja templates (thanks @mbakunze)!
* [ENHANCEMENT] Display table for Cramer's Phi expectation in Data Docs (thanks @mlondschien)!
* [BUGFIX] Explicitly convert keys to tuples when removing from TupleS3StoreBackend (thanks @balexander)!
* [BUGFIX] Use more-specific s3.meta.client.exceptions with dealing with boto resource api (thanks @lcorneliussen)!
* [BUGFIX] Links to Amazon S3 are compatible with virtual host-style access and path-style access
* [DOCS] How to Instantiate a Data Context on a Databricks Spark Cluster
* [DOCS] Update to Deploying Great Expectations with Google Cloud Composer
* [MAINTENANCE] Update moto dependency to include cryptography (see #spulec/moto/3290)

0.12.2
-----------------
* [ENHANCEMENT] Update schema for anonymized expectation types to avoid large key domain
* [ENHANCEMENT] BaseProfiler type mapping expanded to include more pandas and numpy dtypes
* [BUGFIX] Allow for pandas reader option inference with parquet and Excel (thanks @dlachasse)!
* [BUGFIX] Fix bug where running checkpoint fails if GCS data docs site has a prefix (thanks @sergii-tsymbal-exa)!
* [BUGFIX] Fix bug in deleting datasource config from config file (thanks @rxmeez)!
* [BUGFIX] clarify inclusiveness of min/max values in string rendering
* [BUGFIX] Building data docs no longer crashes when a data asset name is an integer #1913
* [DOCS] Add notes on transient table creation to Snowflake guide (thanks @verhey)!
* [DOCS] Fixed several broken links and glossary organization (thanks @JavierMonton and @sbrugman)!
* [DOCS] Deploying Great Expectations with Google Cloud Composer (Hosted Airflow)

0.12.1
-----------------
* [FEATURE] Add ``expect_column_pair_cramers_phi_value_to_be_less_than`` expectation to ``PandasDatasource`` to check for the independence of two columns by computing their Cramers Phi (thanks @mlondschien)!
* [FEATURE] add support for ``expect_column_pair_values_to_be_in_set`` to ``Spark`` (thanks @mikaylaedwards)!
* [FEATURE] Add new expectation:`` expect_multicolumn_sum_to_equal`` for ``pandas` and ``Spark`` (thanks @chipmyersjr)!
* [ENHANCEMENT] Update isort, pre-commit & pre-commit hooks, start more linting (thanks @dandandan)!
* [ENHANCEMENT] Bundle shaded marshmallow==3.7.1 to avoid dependency conflicts on GCP Composer
* [ENHANCEMENT] Improve row_condition support in aggregate expectations
* [BUGFIX] SuiteEditNotebookRenderer no longer break GCS and S3 data paths
* [BUGFIX] Fix bug preventing the use of get_available_partition_ids in s3 generator
* [BUGFIX] SuiteEditNotebookRenderer no longer break GCS and S3 data paths
* [BUGFIX] TupleGCSStoreBackend: remove duplicate prefix for urls (thanks @azban)!
* [BUGFIX] Fix `TypeError: unhashable type` error in Data Docs rendering

0.12.0
-----------------
* [BREAKING] This release includes a breaking change that *only* affects users who directly call `add_expectation`, `remove_expectation`, or `find_expectations`. (Most users do not use these APIs but add Expectations by stating them directly on Datasets). Those methods have been updated to take an ExpectationConfiguration object and `match_type` object. The change provides more flexibility in determining which expectations should be modified and allows us provide substantially improved support for two major features that we have frequently heard requested: conditional Expectations and more flexible multi-column custom expectations. See :ref:`expectation_suite_operations` and :ref:`migrating_versions` for more information.
* [FEATURE] Add support for conditional expectations using pandas execution engine (#1217 HUGE thanks @arsenii!)
* [FEATURE] ValidationActions can now consume and return "payload", which can be used to share information across ValidationActions
* [FEATURE] Add support for nested columns in the PySpark expectations (thanks @bramelfrink)!
* [FEATURE] add support for `expect_column_values_to_be_increasing` to `Spark` (thanks @mikaylaedwards)!
* [FEATURE] add support for `expect_column_values_to_be_decreasing` to `Spark` (thanks @mikaylaedwards)!
* [FEATURE] Slack Messages sent as ValidationActions now have link to DataDocs, if available.
* [FEATURE] Expectations now define “domain,” “success,” and “runtime” kwargs to allow them to determine expectation equivalence for updating expectations. Fixes column pair expectation update logic.
* [ENHANCEMENT] Add a `skip_and_clean_missing` flag to `DefaultSiteIndexBuilder.build` (default True). If True, when an index page is being built and an existing HTML page does not have corresponding source data (i.e. an expectation suite or validation result was removed from source store), the HTML page is automatically deleted and will not appear in the index. This ensures that the expectations store and validations store are the source of truth for Data Docs.
* [ENHANCEMENT] Include datetime and bool column types in descriptive documentation results
* [ENHANCEMENT] Improve data docs page breadcrumbs to have clearer run information
* [ENHANCEMENT] Data Docs Validation Results only shows unexpected value counts if all unexpected values are available
* [ENHANCEMENT] Convert GE version key from great_expectations.__version__ to great_expectations_version (thanks, @cwerner!) (#1606)
* [ENHANCEMENT] Add support in JSON Schema profiler for combining schema with anyOf key and creating nullability expectations
* [BUGFIX] Add guard for checking Redshift Dialect in match_like_pattern expectation
* [BUGFIX] Fix content_block build failure for dictionary content - (thanks @jliew!) #1722
* [BUGFIX] Fix bug that was preventing env var substitution in `config_variables.yml` when not at the top level
* [BUGFIX] Fix issue where expect_column_values_to_be_in_type_list did not work with positional type_list argument in SqlAlchemyDataset or SparkDFDataset
* [BUGFIX] Fixes a bug that was causing exceptions to occur if user had a Data Docs config excluding a particular site section
* [DOCS] Add how-to guides for configuring MySQL and MSSQL Datasources
* [DOCS] Add information about issue tags to contributing docs
* [DEPRECATION] Deprecate demo suite behavior in `suite new`

0.11.9
-----------------
* [FEATURE] New Dataset Support: Microsoft SQL Server
* [FEATURE] Render expectation validation results to markdown
* [FEATURE] Add --assume-yes/--yes/-y option to cli docs build command (thanks @feluelle)
* [FEATURE] Add SSO and SSH key pair authentication for Snowflake (thanks @dmateusp)
* [FEATURE] Add pattern-matching expectations that use the Standard SQL "LIKE" operator: "expect_column_values_to_match_like_pattern", "expect_column_values_to_not_match_like_pattern", "expect_column_values_to_match_like_pattern_list", and "expect_column_values_to_not_match_like_pattern_list"
* [ENHANCEMENT] Make Data Docs rendering of profiling results more flexible by deprecating the reliance on validation results having the specific run_name of "profiling"
* [ENHANCEMENT] Use green checkmark in Slack msgs instead of tada
* [ENHANCEMENT] log class instantiation errors for better debugging
* [BUGFIX] usage_statistics decorator now handles 'dry_run' flag
* [BUGFIX] Add spark_context to DatasourceConfigSchema (#1713) (thanks @Dandandan)
* [BUGFIX] Handle case when unexpected_count list element is str
* [DOCS] Deploying Data Docs
* [DOCS] New how-to guide: How to instantiate a Data Context on an EMR Spark cluster
* [DOCS] Managed Spark DF Documentation #1729 (thanks @mgorsk1)
* [DOCS] Typos and clarifications (thanks @dechoma @sbrugman @rexboyce)

0.11.8
-----------------
* [FEATURE] Customizable "Suite Edit" generated notebooks
* [ENHANCEMENT] Add support and docs for loading evaluation parameter from SQL database
* [ENHANCEMENT] Fixed some typos/grammar and a broken link in the suite_scaffold_notebook_renderer
* [ENHANCEMENT] allow updates to DatabaseStoreBackend keys by default, requiring `allow_update=False` to disallow
* [ENHANCEMENT] Improve support for prefixes declared in TupleS3StoreBackend that include reserved characters
* [BUGFIX] Fix issue where allow_updates was set for StoreBackend that did not support it
* [BUGFIX] Fix issue where GlobReaderBatchKwargsGenerator failed with relative base_directory
* [BUGFIX] Adding explicit requirement for "importlib-metadata" (needed for Python versions prior to Python 3.8).
* [MAINTENANCE] Install GitHub Dependabot
* [BUGFIX] Fix missing importlib for python 3.8 #1651

0.11.7
-----------------
* [ENHANCEMENT] Improve CLI error handling.
* [ENHANCEMENT] Do not register signal handlers if not running in main thread
* [ENHANCEMENT] store_backend (S3 and GCS) now throws InvalidKeyError if file does not exist at expected location
* [BUGFIX] ProfilerTypeMapping uses lists instead of sets to prevent serialization errors when saving suites created by JsonSchemaProfiler
* [DOCS] Update suite scaffold how-to
* [DOCS] Docs/how to define expectations that span multiple tables
* [DOCS] how to metadata stores validation on s3

0.11.6
-----------------
* [FEATURE] Auto-install Python DB packages.  If the required packages for a DB library are not installed, GE will offer the user to install them, without exiting CLI
* [FEATURE] Add new expectation expect_table_row_count_to_equal_other_table for SqlAlchemyDataset
* [FEATURE] A profiler that builds suites from JSONSchema files
* [ENHANCEMENT] Add ``.feather`` file support to PandasDatasource
* [ENHANCEMENT] Use ``colorama init`` to support terminal color on Windows
* [ENHANCEMENT] Update how_to_trigger_slack_notifications_as_a_validation_action.rst
* [ENHANCEMENT] Added note for config_version in great_expectations.yml
* [ENHANCEMENT] Implement "column_quantiles" for MySQL (via a compound SQLAlchemy query, since MySQL does not support "percentile_disc")
* [BUGFIX] "data_asset.validate" events with "data_asset_name" key in the batch kwargs were failing schema validation
* [BUGFIX] database_store_backend does not support storing Expectations in DB
* [BUGFIX] instantiation of ExpectationSuite always adds GE version metadata to prevent datadocs from crashing
* [BUGFIX] Fix all tests having to do with missing data source libraries
* [DOCS] will/docs/how_to/Store Expectations on Google Cloud Store

0.11.5
-----------------
* [FEATURE] Add support for expect_column_values_to_match_regex_list exception for Spark backend
* [ENHANCEMENT] Added 3 new usage stats events: "cli.new_ds_choice", "data_context.add_datasource", and "datasource.sqlalchemy.connect"
* [ENHANCEMENT] Support platform_specific_separator flag for TupleS3StoreBackend prefix
* [ENHANCEMENT] Allow environment substitution in config_variables.yml
* [BUGFIX] fixed issue where calling head() on a SqlAlchemyDataset would fail if the underlying table is empty
* [BUGFIX] fixed bug in rounding of mostly argument to nullity expectations produced by the BasicSuiteBuilderProfiler
* [DOCS] New How-to guide: How to add a Validation Operator (+ updated in Validation Operator doc strings)

0.11.4
-----------------
* [BUGIFX] Fixed an error that crashed the CLI when called in an environment with neither SQLAlchemy nor google.auth installed

0.11.3
-----------------
* [ENHANCEMENT] Removed the misleading scary "Site doesn't exist or is inaccessible" message that the CLI displayed before building Data Docs for the first time.
* [ENHANCEMENT] Catch sqlalchemy.exc.ArgumentError and google.auth.exceptions.GoogleAuthError in SqlAlchemyDatasource __init__ and re-raise them as DatasourceInitializationError - this allows the CLI to execute its retry logic when users provide a malformed SQLAlchemy URL or attempt to connect to a BigQuery project without having proper authentication.
* [BUGFIX] Fixed issue where the URL of the Glossary of Expectations article in the auto-generated suite edit notebook was wrong (out of date) (#1557).
* [BUGFIX] Use renderer_type to set paths in jinja templates instead of utm_medium since utm_medium is optional
* [ENHANCEMENT] Bring in custom_views_directory in DefaultJinjaView to enable custom jinja templates stored in plugins dir
* [BUGFIX] fixed glossary links in walkthrough modal, README, CTA button, scaffold notebook
* [BUGFIX] Improved TupleGCSStoreBackend configurability (#1398 #1399)
* [BUGFIX] Data Docs: switch bootstrap-table-filter-control.min.js to CDN
* [ENHANCEMENT] BasicSuiteBuilderProfiler now rounds mostly values for readability
* [DOCS] Add AutoAPI as the primary source for API Reference docs.

0.11.2
-----------------
* [FEATURE] Add support for expect_volumn_values_to_match_json_schema exception for Spark backend (thanks @chipmyersjr!)
* [ENHANCEMENT] Add formatted __repr__ for ValidationOperatorResult
* [ENHANCEMENT] add option to suppress logging when getting expectation suite
* [BUGFIX] Fix object name construction when calling SqlAlchemyDataset.head (thanks @mascah!)
* [BUGFIX] Fixed bug where evaluation parameters used in arithmetic expressions would not be identified as upstream dependencies.
* [BUGFIX] Fix issue where DatabaseStoreBackend threw IntegrityError when storing same metric twice
* [FEATURE] Added new cli upgrade helper to help facilitate upgrading projects to be compatible with GE 0.11.
  See :ref:`upgrading_to_0.11` for more info.
* [BUGFIX] Fixed bug preventing GCS Data Docs sites to cleaned
* [BUGFIX] Correct doc link in checkpoint yml
* [BUGFIX] Fixed issue where CLI checkpoint list truncated names (#1518)
* [BUGFIX] Fix S3 Batch Kwargs Generator incorrect migration to new build_batch_kwargs API
* [BUGFIX] Fix missing images in data docs walkthrough modal
* [BUGFIX] Fix bug in checkpoints that was causing incorrect run_time to be set
* [BUGFIX] Fix issue where data docs could remove trailing zeros from values when low precision was requested

0.11.1
-----------------
* [BUGFIX] Fixed bug that was caused by comparison between timezone aware and non-aware datetimes
* [DOCS] Updated docs with info on typed run ids and validation operator results
* [BUGFIX] Update call-to-action buttons on index page with correct URLs

0.11.0
-----------------
* [BREAKING] ``run_id`` is now typed using the new ``RunIdentifier`` class, which consists of a ``run_time`` and
  ``run_name``. Existing projects that have Expectation Suite Validation Results must be migrated.
  See :ref:`upgrading_to_0.11` for instructions.
* [BREAKING] ``ValidationMetric`` and ``ValidationMetricIdentifier`` objects now have a ``data_asset_name`` attribute.
  Existing projects with evaluation parameter stores that have database backends must be migrated.
  See :ref:`upgrading_to_0.11` for instructions.
* [BREAKING] ``ValidationOperator.run`` now returns an instance of new type, ``ValidationOperatorResult`` (instead of a
  dictionary). If your code uses output from Validation Operators, it must be updated.
* Major update to the styling and organization of documentation! Watch for more content and reorganization as we continue to improve the documentation experience with Great Expectations.
* [FEATURE] Data Docs: redesigned index page with paginated/sortable/searchable/filterable tables
* [FEATURE] Data Docs: searchable tables on Expectation Suite Validation Result pages
* ``data_asset_name`` is now added to batch_kwargs by batch_kwargs_generators (if available) and surfaced in Data Docs
* Renamed all ``generator_asset`` parameters to ``data_asset_name``
* Updated the dateutil dependency
* Added experimental QueryStore
* Removed deprecated cli tap command
* Added of 0.11 upgrade helper
* Corrected Scaffold maturity language in notebook to Experimental
* Updated the installation/configuration documentation for Snowflake users
* [ENHANCEMENT] Improved error messages for misconfigured checkpoints.
* [BUGFIX] Fixed bug that could cause some substituted variables in DataContext config to be saved to `great_expectations.yml`

0.10.12
-----------------
* [DOCS] Improved help for CLI `checkpoint` command
* [BUGFIX] BasicSuiteBuilderProfiler could include extra expectations when only some expectations were selected (#1422)
* [FEATURE] add support for `expect_multicolumn_values_to_be_unique` and `expect_column_pair_values_A_to_be_greater_than_B`
  to `Spark`. Thanks @WilliamWsyHK!
* [ENHANCEMENT] Allow a dictionary of variables can be passed to the DataContext constructor to allow override
  config variables at runtime. Thanks @balexander!
* [FEATURE] add support for `expect_column_pair_values_A_to_be_greater_than_B` to `Spark`.
* [BUGFIX] Remove SQLAlchemy typehints to avoid requiring library (thanks @mzjp2)!
* [BUGFIX] Fix issue where quantile boundaries could not be set to zero. Thanks @kokes!

0.10.11
-----------------
* Bugfix: build_data_docs list_keys for GCS returns keys and when empty a more user friendly message
* ENHANCEMENT: Enable Redshift Quantile Profiling


0.10.10
-----------------
* Removed out-of-date Airflow integration examples. This repo provides a comprehensive example of Airflow integration: `#GE Airflow Example <https://github.com/superconductive/ge_tutorials>`_
* Bugfix suite scaffold notebook now has correct suite name in first markdown cell.
* Bugfix: fixed an example in the custom expectations documentation article - "result" key was missing in the returned dictionary
* Data Docs Bugfix: template string substitution is now done using .safe_substitute(), to handle cases where string templates
  or substitution params have extraneous $ signs. Also added logic to handle templates where intended output has groupings of 2 or more $ signs
* Docs fix: fix in yml for example action_list_operator for metrics
* GE is now auto-linted using Black

-----------------

* DataContext.get_docs_sites_urls now raises error if non-existent site_name is specified
* Bugfix for the CLI command `docs build` ignoring the --site_name argument (#1378)
* Bugfix and refactor for `datasource delete` CLI command (#1386) @mzjp2
* Instantiate datasources and validate config only when datasource is used (#1374) @mzjp2
* suite delete changed from an optional argument to a required one
* bugfix for uploading objects to GCP #1393
* added a new usage stats event for the case when a data context is created through CLI
* tuplefilestore backend, expectationstore backend remove_key bugs fixed
* no url is returned on empty data_docs site
* return url for resource only if key exists
* Test added for the period special char case
* updated checkpoint module to not require sqlalchemy
* added BigQuery as an option in the list of databases in the CLI
* added special cases for handling BigQuery - table names are already qualified with schema name, so we must make sure that we do not prepend the schema name twice
* changed the prompt for the name of the temp table in BigQuery in the CLI to hint that a fully qualified name (project.dataset.table) should be provided
* Bugfix for: expect_column_quantile_values_to_be_between expectation throws an "unexpected keyword WITHIN" on BigQuery (#1391)

0.10.8
-----------------
* added support for overriding the default jupyter command via a GE_JUPYTER_COMMAND environment variable (#1347) @nehiljain
* Bugfix for checkpoint missing template (#1379)

0.10.7
-----------------
* crud delete suite bug fix

0.10.6
-----------------

* Checkpoints: a new feature to ease deployment of suites into your pipelines
  - DataContext.list_checkpoints() returns a list of checkpoint names found in the project
  - DataContext.get_checkpoint() returns a validated dictionary loaded from yml
  - new cli commands

    - `checkpoint new`
    - `checkpoint list`
    - `checkpoint run`
    - `checkpoint script`

* marked cli `tap` commands as deprecating on next release
* marked cli `validation-operator run` command as deprecating
* internal improvements in the cli code
* Improve UpdateDataDocsAction docs

0.10.5
-----------------

* improvements to ge.read_json tests
* tidy up the changelog

  - Fix bullet list spacing issues
  - Fix 0.10. formatting
  - Drop roadmap_and_changelog.rst and move changelog.rst to the top level of the table of contents
* DataContext.run_validation_operator() now raises a DataContextError if:
  - no batches are passed
  - batches are of the the wrong type
  - no matching validation operator is found in the project
* Clarified scaffolding language in scaffold notebook
* DataContext.create() adds an additional directory: `checkpoints`
* Marked tap command for deprecation in next major release

0.10.4
-----------------
* consolidated error handling in CLI DataContext loading
* new cli command `suite scaffold` to speed up creation of suites
* new cli command `suite demo` that creates an example suite
* Update bigquery.rst `#1330 <https://github.com/great-expectations/great_expectations/issues/1330>`_
* Fix datetime reference in create_expectations.rst `#1321 <https://github.com/great-expectations/great_expectations/issues/1321>`_ Thanks @jschendel !
* Update issue templates
* CLI command experimental decorator
* Update style_guide.rst
* Add pull request template
* Use pickle to generate hash for dataframes with unhashable objects. `#1315 <https://github.com/great-expectations/great_expectations/issues/1315>`_ Thanks @shahinism !
* Unpin pytest

0.10.3
-----------------
* Use pickle to generate hash for dataframes with unhashable objects.

0.10.2
-----------------
* renamed NotebookRenderer to SuiteEditNotebookRenderer
* SuiteEditNotebookRenderer now lints using black
* New SuiteScaffoldNotebookRenderer renderer to expedite suite creation
* removed autopep8 dependency
* bugfix: extra backslash in S3 urls if store was configured without a prefix `#1314 <https://github.com/great-expectations/great_expectations/issues/1314>`_

0.10.1
-----------------
* removing bootstrap scrollspy on table of contents `#1282 <https://github.com/great-expectations/great_expectations/issues/1282>`_
* Silently tolerate connection timeout during usage stats reporting

0.10.0
-----------------
* (BREAKING) Clarified API language: renamed all ``generator`` parameters and methods to the more correct ``batch_kwargs_generator`` language. Existing projects may require simple migration steps. See :ref:`Upgrading to 0.10.x <upgrading_to_0.10.x>` for instructions.
* Adds anonymized usage statistics to Great Expectations. See this article for details: :ref:`Usage Statistics`.
* CLI: improve look/consistency of ``docs list``, ``suite list``, and ``datasource list`` output; add ``store list`` and ``validation-operator list`` commands.
* New SuiteBuilderProfiler that facilitates faster suite generation by allowing columns to be profiled
* Added two convenience methods to ExpectationSuite: get_table_expectations & get_column_expectations
* Added optional profiler_configuration to DataContext.profile() and DataAsset.profile()
* Added list_available_expectation_types() to DataAsset

0.9.11
-----------------
* Add evaluation parameters support in WarningAndFailureExpectationSuitesValidationOperator `#1284 <https://github.com/great-expectations/great_expectations/issues/1284>`_ thanks `@balexander <https://github.com/balexander>`_
* Fix compatibility with MS SQL Server. `#1269 <https://github.com/great-expectations/great_expectations/issues/1269>`_ thanks `@kepiej <https://github.com/kepiej>`_
* Bug fixes for query_generator `#1292 <https://github.com/great-expectations/great_expectations/issues/1292>`_ thanks `@ian-whitestone <https://github.com/ian-whitestone>`_

0.9.10
-----------------
* Data Docs: improve configurability of site_section_builders
* TupleFilesystemStoreBackend now ignore `.ipynb_checkpoints` directories `#1203 <https://github.com/great-expectations/great_expectations/issues/1203>`_
* bugfix for Data Docs links encoding on S3 `#1235 <https://github.com/great-expectations/great_expectations/issues/1235>`_

0.9.9
-----------------
* Allow evaluation parameters support in run_validation_operator
* Add log_level parameter to jupyter_ux.setup_notebook_logging.
* Add experimental display_profiled_column_evrs_as_section and display_column_evrs_as_section methods, with a minor (nonbreaking) refactor to create a new _render_for_jupyter method.
* Allow selection of site in UpdateDataDocsAction with new arg target_site_names in great_expectations.yml
* Fix issue with regular expression support in BigQuery (#1244)

0.9.8
-----------------
* Allow basic operations in evaluation parameters, with or without evaluation parameters.
* When unexpected exceptions occur (e.g., during data docs rendering), the user will see detailed error messages, providing information about the specific issue as well as the stack trace.
* Remove the "project new" option from the command line (since it is not implemented; users can only run "init" to create a new project).
* Update type detection for bigquery based on driver changes in pybigquery driver 0.4.14. Added a warning for users who are running an older pybigquery driver
* added execution tests to the NotebookRenderer to mitigate codegen risks
* Add option "persist", true by default, for SparkDFDataset to persist the DataFrame it is passed. This addresses #1133 in a deeper way (thanks @tejsvirai for the robust debugging support and reproduction on spark).

  * Disabling this option should *only* be done if the user has *already* externally persisted the DataFrame, or if the dataset is too large to persist but *computations are guaranteed to be stable across jobs*.

* Enable passing dataset kwargs through datasource via dataset_options batch_kwarg.
* Fix AttributeError when validating expectations from a JSON file
* Data Docs: fix bug that was causing erratic scrolling behavior when table of contents contains many columns
* Data Docs: add ability to hide how-to buttons and related content in Data Docs

0.9.7
-----------------
* Update marshmallow dependency to >3. NOTE: as of this release, you MUST use marshamllow >3.0, which REQUIRES python 3. (`#1187 <https://github.com/great-expectations/great_expectations/issues/1187>`_) @jcampbell

  * Schema checking is now stricter for expectation suites, and data_asset_name must not be present as a top-level key in expectation suite json. It is safe to remove.
  * Similarly, datasource configuration must now adhere strictly to the required schema, including having any required credentials stored in the "credentials" dictionary.

* New beta CLI command: `tap new` that generates an executable python file to expedite deployments. (`#1193 <https://github.com/great-expectations/great_expectations/issues/1193>`_) @Aylr
* bugfix in TableBatchKwargsGenerator docs
* Added feature maturity in README (`#1203 <https://github.com/great-expectations/great_expectations/issues/1203>`_) @kyleaton
* Fix failing test that should skip if postgresql not running (`#1199 <https://github.com/great-expectations/great_expectations/issues/1199>`_) @cicdw


0.9.6
-----------------
* validate result dict when instantiating an ExpectationValidationResult (`#1133 <https://github.com/great-expectations/great_expectations/issues/1133>`_)
* DataDocs: Expectation Suite name on Validation Result pages now link to Expectation Suite page
* `great_expectations init`: cli now asks user if csv has header when adding a Spark Datasource with csv file
* Improve support for using GCP Storage Bucket as a Data Docs Site backend (thanks @hammadzz)
* fix notebook renderer handling for expectations with no column kwarg and table not in their name (`#1194 <https://github.com/great-expectations/great_expectations/issues/1194>`_)


0.9.5
-----------------
* Fixed unexpected behavior with suite edit, data docs and jupyter
* pytest pinned to 5.3.5


0.9.4
-----------------
* Update CLI `init` flow to support snowflake transient tables
* Use filename for default expectation suite name in CLI `init`
* Tables created by SqlAlchemyDataset use a shorter name with 8 hex characters of randomness instead of a full uuid
* Better error message when config substitution variable is missing
* removed an unused directory in the GE folder
* removed obsolete config error handling
* Docs typo fixes
* Jupyter notebook improvements
* `great_expectations init` improvements
* Simpler messaging in validation notebooks
* replaced hacky loop with suite list call in notebooks
* CLI suite new now supports `--empty` flag that generates an empty suite and opens a notebook
* add error handling to `init` flow for cases where user tries using a broken file


0.9.3
-----------------
* Add support for transient table creation in snowflake (#1012)
* Improve path support in TupleStoreBackend for better cross-platform compatibility
* New features on `ExpectationSuite`

  - ``add_citation()``
  - ``get_citations()``

* `SampleExpectationsDatasetProfiler` now leaves a citation containing the original batch kwargs
* `great_expectations suite edit` now uses batch_kwargs from citations if they exist
* Bugfix :: suite edit notebooks no longer blow away the existing suite while loading a batch of data
* More robust and tested logic in `suite edit`
* DataDocs: bugfixes and improvements for smaller viewports
* Bugfix :: fix for bug that crashes SampleExpectationsDatasetProfiler if unexpected_percent is of type decimal.Decimal (`#1109 <https://github.com/great-expectations/great_expectations/issues/1109>`_)


0.9.2
-----------------
* Fixes #1095
* Added a `list_expectation_suites` function to `data_context`, and a corresponding CLI function - `suite list`.
* CI no longer enforces legacy python tests.

0.9.1
------
* Bugfix for dynamic "How to Edit This Expectation Suite" command in DataDocs

0.9.0
-----------------

Version 0.9.0 is a major update to Great Expectations! The DataContext has continued to evolve into a powerful tool
for ensuring that Expectation Suites can properly represent the way users think about their data, and upgrading will
make it much easier to store and share expectation suites, and to build data docs that support your whole team.
You’ll get awesome new features including improvements to data docs look and the ability to choose and store metrics
for building flexible data quality dashboards.

The changes for version 0.9.0 fall into several broad areas:

1. Onboarding

Release 0.9.0 of Great Expectations makes it much easier to get started with the project. The `init` flow has grown
to support a much wider array of use cases and to use more natural language rather than introducing
GreatExpectations concepts earlier. You can more easily configure different backends and datasources, take advantage
of guided walkthroughs to find and profile data, and share project configurations with colleagues.

If you have already completed the `init` flow using a previous version of Great Expectations, you do not need to
rerun the command. However, **there are some small changes to your configuration that will be required**. See
:ref:`migrating_versions` for details.

2. CLI Command Improvements

With this release we have introduced a consistent naming pattern for accessing subcommands based on the noun (a
Great Expectations object like `suite` or `docs`) and verb (an action like `edit` or `new`). The new user experience
will allow us to more naturally organize access to CLI tools as new functionality is added.

3. Expectation Suite Naming and Namespace Changes

Defining shared expectation suites and validating data from different sources is much easier in this release. The
DataContext, which manages storage and configuration of expectations, validations, profiling, and data docs, no
longer requires that expectation suites live in a datasource-specific “namespace.” Instead, you should name suites
with the logical name corresponding to your data, making it easy to share them or validate against different data
sources. For example, the expectation suite "npi" for National Provider Identifier data can now be shared across
teams who access the same logical data in local systems using Pandas, on a distributed Spark cluster, or via a
relational database.

Batch Kwargs, or instructions for a datasource to build a batch of data, are similarly freed from a required
namespace, and you can more easily integrate Great Expectations into workflows where you do not need to use a
BatchKwargsGenerator (usually because you have a batch of data ready to validate, such as in a table or a known
directory).

The most noticeable impact of this API change is in the complete removal of the DataAssetIdentifier class. For
example, the `create_expectation_suite` and `get_batch` methods now no longer require a data_asset_name parameter,
relying only on the expectation_suite_name and batch_kwargs to do their job. Similarly, there is no more asset name
normalization required. See the upgrade guide for more information.

4. Metrics and Evaluation Parameter Stores

Metrics have received much more love in this release of Great Expectations! We've improved the system for declaring
evaluation parameters that support dependencies between different expectation suites, so you can easily identify a
particular field in the result of one expectation to use as the input into another. And the MetricsStore is now much
more flexible, supporting a new ValidationAction that makes it possible to select metrics from a validation result
to be saved in a database where they can power a dashboard.

5. Internal Type Changes and Improvements

Finally, in this release, we have done a lot of work under the hood to make things more robust, including updating
all of the internal objects to be more strongly typed. That change, while largely invisible to end users, paves the
way for some really exciting opportunities for extending Great Expectations as we build a bigger community around
the project.


We are really excited about this release, and encourage you to upgrade right away to take advantage of the more
flexible naming and simpler API for creating, accessing, and sharing your expectations. As always feel free to join
us on Slack for questions you don't see addressed!


0.8.9__develop
-----------------


0.8.8
-----------------
* Add support for allow_relative_error to expect_column_quantile_values_to_be_between, allowing Redshift users access
  to this expectation
* Add support for checking backend type information for datetime columns using expect_column_min_to_be_between and
  expect_column_max_to_be_between

0.8.7
-----------------
* Add support for expect_column_values_to_be_of_type for BigQuery backend (#940)
* Add image CDN for community usage stats
* Documentation improvements and fixes

0.8.6
-----------------
* Raise informative error if config variables are declared but unavailable
* Update ExpectationsStore defaults to be consistent across all FixedLengthTupleStoreBackend objects
* Add support for setting spark_options via SparkDFDatasource
* Include tail_weights by default when using build_continuous_partition_object
* Fix Redshift quantiles computation and type detection
* Allow boto3 options to be configured (#887)

0.8.5
-----------------
* BREAKING CHANGE: move all reader options from the top-level batch_kwargs object to a sub-dictionary called
  "reader_options" for SparkDFDatasource and PandasDatasource. This means it is no longer possible to specify
  supplemental reader-specific options at the top-level of `get_batch`,  `yield_batch_kwargs` or `build_batch_kwargs`
  calls, and instead, you must explicitly specify that they are reader_options, e.g. by a call such as:
  `context.yield_batch_kwargs(data_asset_name, reader_options={'encoding': 'utf-8'})`.
* BREAKING CHANGE: move all query_params from the top-level batch_kwargs object to a sub-dictionary called
  "query_params" for SqlAlchemyDatasource. This means it is no longer possible to specify supplemental query_params at
  the top-level of `get_batch`,  `yield_batch_kwargs` or `build_batch_kwargs`
  calls, and instead, you must explicitly specify that they are query_params, e.g. by a call such as:
  `context.yield_batch_kwargs(data_asset_name, query_params={'schema': 'foo'})`.
* Add support for filtering validation result suites and validation result pages to show only failed expectations in
  generated documentation
* Add support for limit parameter to batch_kwargs for all datasources: Pandas, SqlAlchemy, and SparkDF; add support
  to generators to support building batch_kwargs with limits specified.
* Include raw_query and query_params in query_generator batch_kwargs
* Rename generator keyword arguments from data_asset_name to generator_asset to avoid ambiguity with normalized names
* Consistently migrate timestamp from batch_kwargs to batch_id
* Include batch_id in validation results
* Fix issue where batch_id was not included in some generated datasets
* Fix rendering issue with expect_table_columns_to_match_ordered_list expectation
* Add support for GCP, including BigQuery and GCS
* Add support to S3 generator for retrieving directories by specifying the `directory_assets` configuration
* Fix warning regarding implicit class_name during init flow
* Expose build_generator API publicly on datasources
* Allow configuration of known extensions and return more informative message when SubdirReaderBatchKwargsGenerator cannot find
  relevant files.
* Add support for allow_relative_error on internal dataset quantile functions, and add support for
  build_continuous_partition_object in Redshift
* Fix truncated scroll bars in value_counts graphs


0.8.4.post0
----------------
* Correct a packaging issue resulting in missing notebooks in tarball release; update docs to reflect new notebook
  locations.


0.8.4
-----------------
* Improved the tutorials that walk new users through the process of creating expectations and validating data
* Changed the flow of the init command - now it creates the scaffolding of the project and adds a datasource. After
  that users can choose their path.
* Added a component with links to useful tutorials to the index page of the Data Docs website
* Improved the UX of adding a SQL datasource in the CLI - now the CLI asks for specific credentials for Postgres,
  MySQL, Redshift and Snowflake, allows continuing debugging in the config file and has better error messages
* Added batch_kwargs information to DataDocs validation results
* Fix an issue affecting file stores on Windows


0.8.3
-----------------
* Fix a bug in data-docs' rendering of mostly parameter
* Correct wording for expect_column_proportion_of_unique_values_to_be_between
* Set charset and meta tags to avoid unicode decode error in some browser/backend configurations
* Improve formatting of empirical histograms in validation result data docs
* Add support for using environment variables in `config_variables_file_path`
* Documentation improvements and corrections


0.8.2.post0
------------
* Correct a packaging issue resulting in missing css files in tarball release


0.8.2
-----------------
* Add easier support for customizing data-docs css
* Use higher precision for rendering 'mostly' parameter in data-docs; add more consistent locale-based
  formatting in data-docs
* Fix an issue causing visual overlap of large numbers of validation results in build-docs index
* Documentation fixes (thanks @DanielOliver!) and improvements
* Minor CLI wording fixes
* Improved handling of MySql temporary tables
* Improved detection of older config versions


0.8.1
-----------------
* Fix an issue where version was reported as '0+unknown'


0.8.0
-----------------

Version 0.8.0 is a significant update to Great Expectations, with many improvements focused on configurability
and usability.  See the :ref:`migrating_versions` guide for more details on specific changes, which include
several breaking changes to configs and APIs.

Highlights include:

1. Validation Operators and Actions. Validation operators make it easy to integrate GE into a variety of pipeline runners. They
   offer one-line integration that emphasizes configurability. See the :ref:`validation_operators_and_actions`
   feature guide for more information.

   - The DataContext `get_batch` method no longer treats `expectation_suite_name` or `batch_kwargs` as optional; they
     must be explicitly specified.
   - The top-level GE validate method allows more options for specifying the specific data_asset class to use.

2. First-class support for plugins in a DataContext, with several features that make it easier to configure and
   maintain DataContexts across common deployment patterns.

   - **Environments**: A DataContext can now manage :ref:`environment_and_secrets` more easily thanks to more dynamic and
     flexible variable substitution.
   - **Stores**: A new internal abstraction for DataContexts, :ref:`Stores <reference__core_concepts__data_context__stores>`, make extending GE easier by
     consolidating logic for reading and writing resources from a database, local, or cloud storage.
   - **Types**: Utilities configured in a DataContext are now referenced using `class_name` and `module_name` throughout
     the DataContext configuration, making it easier to extend or supplement pre-built resources. For now, the "type"
     parameter is still supported but expect it to be removed in a future release.

3. Partitioners: Batch Kwargs are clarified and enhanced to help easily reference well-known chunks of data using a
   partition_id. Batch ID and Batch Fingerprint help round out support for enhanced metadata around data
   assets that GE validates. See :ref:`Batch Identifiers <reference__core_concepts__batch_parameters>` for more information. The `GlobReaderBatchKwargsGenerator`,
   `QueryBatchKwargsGenerator`, `S3GlobReaderBatchKwargsGenerator`, `SubdirReaderBatchKwargsGenerator`, and `TableBatchKwargsGenerator` all support partition_id for
   easily accessing data assets.

4. Other Improvements:

   - We're beginning a long process of some under-the-covers refactors designed to make GE more maintainable as we
     begin adding additional features.
   - Restructured documentation: our docs have a new structure and have been reorganized to provide space for more
     easily adding and accessing reference material. Stay tuned for additional detail.
   - The command build-documentation has been renamed build-docs and now by
     default opens the Data Docs in the users' browser.

v0.7.11
-----------------
* Fix an issue where head() lost the column name for SqlAlchemyDataset objects with a single column
* Fix logic for the 'auto' bin selection of `build_continuous_partition_object`
* Add missing jinja2 dependency
* Fix an issue with inconsistent availability of strict_min and strict_max options on expect_column_values_to_be_between
* Fix an issue where expectation suite evaluation_parameters could be overriden by values during validate operation


v0.7.10
-----------------
* Fix an issue in generated documentation where the Home button failed to return to the index
* Add S3 Generator to module docs and improve module docs formatting
* Add support for views to QueryBatchKwargsGenerator
* Add success/failure icons to index page
* Return to uniform histogram creation during profiling to avoid large partitions for internal performance reasons


v0.7.9
-----------------
* Add an S3 generator, which will introspect a configured bucket and generate batch_kwargs from identified objects
* Add support to PandasDatasource and SparkDFDatasource for reading directly from S3
* Enhance the Site Index page in documentation so that validation results are sorted and display the newest items first
  when using the default run-id scheme
* Add a new utility method, `build_continuous_partition_object` which will build partition objects using the dataset
  API and so supports any GE backend.
* Fix an issue where columns with spaces in their names caused failures in some SqlAlchemyDataset and SparkDFDataset
  expectations
* Fix an issue where generated queries including null checks failed on MSSQL (#695)
* Fix an issue where evaluation parameters passed in as a set instead of a list could cause JSON serialization problems
  for the result object (#699)


v0.7.8
-----------------
* BREAKING: slack webhook URL now must be in the profiles.yml file (treat as a secret)
* Profiler improvements:

  - Display candidate profiling data assets in alphabetical order
  - Add columns to the expectation_suite meta during profiling to support human-readable description information

* Improve handling of optional dependencies during CLI init
* Improve documentation for create_expectations notebook
* Fix several anachronistic documentation and docstring phrases (#659, #660, #668, #681; #thanks @StevenMMortimer)
* Fix data docs rendering issues:

  - documentation rendering failure from unrecognized profiled column type (#679; thanks @dinedal))
  - PY2 failure on encountering unicode (#676)


0.7.7
-----------------
* Standardize the way that plugin module loading works. DataContext will begin to use the new-style class and plugin
  identification moving forward; yml configs should specify class_name and module_name (with module_name optional for
  GE types). For now, it is possible to use the "type" parameter in configuration (as before).
* Add support for custom data_asset_type to all datasources
* Add support for strict_min and strict_max to inequality-based expectations to allow strict inequality checks
  (thanks @RoyalTS!)
* Add support for reader_method = "delta" to SparkDFDatasource
* Fix databricks generator (thanks @sspitz3!)
* Improve performance of DataContext loading by moving optional import
* Fix several memory and performance issues in SparkDFDataset.

  - Use only distinct value count instead of bringing values to driver
  - Migrate away from UDF for set membership, nullity, and regex expectations

* Fix several UI issues in the data_documentation

  - Move prescriptive dataset expectations to Overview section
  - Fix broken link on Home breadcrumb
  - Scroll follows navigation properly
  - Improved flow for long items in value_set
  - Improved testing for ValidationRenderer
  - Clarify dependencies introduced in documentation sites
  - Improve testing and documentation for site_builder, including run_id filter
  - Fix missing header in Index page and cut-off tooltip
  - Add run_id to path for validation files


0.7.6
-----------------
* New Validation Renderer! Supports turning validation results into HTML and displays differences between the expected
  and the observed attributes of a dataset.
* Data Documentation sites are now fully configurable; a data context can be configured to generate multiple
  sites built with different GE objects to support a variety of data documentation use cases. See data documentation
  guide for more detail.
* CLI now has a new top-level command, `build-documentation` that can support rendering documentation for specified
  sites and even named data assets in a specific site.
* Introduced DotDict and LooselyTypedDotDict classes that allow to enforce typing of dictionaries.
* Bug fixes: improved internal logic of rendering data documentation, slack notification, and CLI profile command when
  datasource argument was not provided.

0.7.5
-----------------
* Fix missing requirement for pypandoc brought in from markdown support for notes rendering.

0.7.4
-----------------
* Fix numerous rendering bugs and formatting issues for rendering documentation.
* Add support for pandas extension dtypes in pandas backend of expect_column_values_to_be_of_type and
  expect_column_values_to_be_in_type_list and fix bug affecting some dtype-based checks.
* Add datetime and boolean column-type detection in BasicDatasetProfiler.
* Improve BasicDatasetProfiler performance by disabling interactive evaluation when output of expectation is not
  immediately used for determining next expectations in profile.
* Add support for rendering expectation_suite and expectation_level notes from meta in docs.
* Fix minor formatting issue in readthedocs documentation.

0.7.3
-----------------
* BREAKING: Harmonize expect_column_values_to_be_of_type and expect_column_values_to_be_in_type_list semantics in
  Pandas with other backends, including support for None type and type_list parameters to support profiling.
  *These type expectations now rely exclusively on native python or numpy type names.*
* Add configurable support for Custom DataAsset modules to DataContext
* Improve support for setting and inheriting custom data_asset_type names
* Add tooltips with expectations backing data elements to rendered documentation
* Allow better selective disabling of tests (thanks @RoyalITS)
* Fix documentation build errors causing missing code blocks on readthedocs
* Update the parameter naming system in DataContext to reflect data_asset_name *and* expectation_suite_name
* Change scary warning about discarding expectations to be clearer, less scary, and only in log
* Improve profiler support for boolean types, value_counts, and type detection
* Allow user to specify data_assets to profile via CLI
* Support CLI rendering of expectation_suite and EVR-based documentation

0.7.2
-----------------
* Improved error detection and handling in CLI "add datasource" feature
* Fixes in rendering of profiling results (descriptive renderer of validation results)
* Query Generator of SQLAlchemy datasource adds tables in non-default schemas to the data asset namespace
* Added convenience methods to display HTML renderers of sections in Jupyter notebooks
* Implemented prescriptive rendering of expectations for most expectation types

0.7.1
------------

* Added documentation/tutorials/videos for onboarding and new profiling and documentation features
* Added prescriptive documentation built from expectation suites
* Improved index, layout, and navigation of data context HTML documentation site
* Bug fix: non-Python files were not included in the package
* Improved the rendering logic to gracefully deal with failed expectations
* Improved the basic dataset profiler to be more resilient
* Implement expect_column_values_to_be_of_type, expect_column_values_to_be_in_type_list for SparkDFDataset
* Updated CLI with a new documentation command and improved profile and render commands
* Expectation suites and validation results within a data context are saved in a more readable form (with indentation)
* Improved compatibility between SparkDatasource and InMemoryGenerator
* Optimization for Pandas column type checking
* Optimization for Spark duplicate value expectation (thanks @orenovadia!)
* Default run_id format no longer includes ":" and specifies UTC time
* Other internal improvements and bug fixes


0.7.0
------------

Version 0.7 of Great Expectations is HUGE. It introduces several major new features
and a large number of improvements, including breaking API changes.

The core vocabulary of expectations remains consistent. Upgrading to
the new version of GE will primarily require changes to code that
uses data contexts; existing expectation suites will require only changes
to top-level names.

 * Major update of Data Contexts. Data Contexts now offer significantly \
   more support for building and maintaining expectation suites and \
   interacting with existing pipeline systems, including providing a namespace for objects.\
   They can handle integrating, registering, and storing validation results, and
   provide a namespace for data assets, making **batches** first-class citizens in GE.
   Read more: :ref:`data_context` or :py:mod:`great_expectations.data_context`

 * Major refactor of autoinspect. Autoinspect is now built around a module
   called "profile" which provides a class-based structure for building
   expectation suites. There is no longer a default  "autoinspect_func" --
   calling autoinspect requires explicitly passing the desired profiler. See :ref:`profiling`

 * New "Compile to Docs" feature produces beautiful documentation from expectations and expectation
   validation reports, helping keep teams on the same page.

 * Name clarifications: we've stopped using the overloaded terms "expectations
   config" and "config" and instead use "expectation suite" to refer to a
   collection (or suite!) of expectations that can be used for validating a
   data asset.

   - Expectation Suites include several top level keys that are useful \
     for organizing content in a data context: data_asset_name, \
     expectation_suite_name, and data_asset_type. When a data_asset is \
     validated, those keys will be placed in the `meta` key of the \
     validation result.

 * Major enhancement to the CLI tool including `init`, `render` and more flexibility with `validate`

 * Added helper notebooks to make it easy to get started. Each notebook acts as a combination of \
   tutorial and code scaffolding, to help you quickly learn best practices by applying them to \
   your own data.

 * Relaxed constraints on expectation parameter values, making it possible to declare many column
   aggregate expectations in a way that is always "vacuously" true, such as
   ``expect_column_values_to_be_between`` ``None`` and ``None``. This makes it possible to progressively
   tighten expectations while using them as the basis for profiling results and documentation.

  * Enabled caching on dataset objects by default.

 * Bugfixes and improvements:

   * New expectations:

     * expect_column_quantile_values_to_be_between
     * expect_column_distinct_values_to_be_in_set

   * Added support for ``head`` method on all current backends, returning a PandasDataset
   * More implemented expectations for SparkDF Dataset with optimizations

     * expect_column_values_to_be_between
     * expect_column_median_to_be_between
     * expect_column_value_lengths_to_be_between

   * Optimized histogram fetching for SqlalchemyDataset and SparkDFDataset
   * Added cross-platform internal partition method, paving path for improved profiling
   * Fixed bug with outputstrftime not being honored in PandasDataset
   * Fixed series naming for column value counts
   * Standardized naming for expect_column_values_to_be_of_type
   * Standardized and made explicit use of sample normalization in stdev calculation
   * Added from_dataset helper
   * Internal testing improvements
   * Documentation reorganization and improvements
   * Introduce custom exceptions for more detailed error logs

0.6.1
------------
* Re-add testing (and support) for py2
* NOTE: Support for SqlAlchemyDataset and SparkDFDataset is enabled via optional install \
  (e.g. ``pip install great_expectations[sqlalchemy]`` or ``pip install great_expectations[spark]``)

0.6.0
------------
* Add support for SparkDFDataset and caching (HUGE work from @cselig)
* Migrate distributional expectations to new testing framework
* Add support for two new expectations: expect_column_distinct_values_to_contain_set
  and expect_column_distinct_values_to_equal_set (thanks @RoyalTS)
* FUTURE BREAKING CHANGE: The new cache mechanism for Datasets, \
  when enabled, causes GE to assume that dataset does not change between evaluation of individual expectations. \
  We anticipate this will become the future default behavior.
* BREAKING CHANGE: Drop official support pandas < 0.22

0.5.1
---------------
* **Fix** issue where no result_format available for expect_column_values_to_be_null caused error
* Use vectorized computation in pandas (#443, #445; thanks @RoyalTS)


0.5.0
----------------
* Restructured class hierarchy to have a more generic DataAsset parent that maintains expectation logic separate \
  from the tabular organization of Dataset expectations
* Added new FileDataAsset and associated expectations (#416 thanks @anhollis)
* Added support for date/datetime type columns in some SQLAlchemy expectations (#413)
* Added support for a multicolumn expectation, expect multicolumn values to be unique (#408)
* **Optimization**: You can now disable `partial_unexpected_counts` by setting the `partial_unexpected_count` value to \
  0 in the result_format argument, and we do not compute it when it would not be returned. (#431, thanks @eugmandel)
* **Fix**: Correct error in unexpected_percent computations for sqlalchemy when unexpected values exceed limit (#424)
* **Fix**: Pass meta object to expectation result (#415, thanks @jseeman)
* Add support for multicolumn expectations, with `expect_multicolumn_values_to_be_unique` as an example (#406)
* Add dataset class to from_pandas to simplify using custom datasets (#404, thanks @jtilly)
* Add schema support for sqlalchemy data context (#410, thanks @rahulj51)
* Minor documentation, warning, and testing improvements (thanks @zdog).


0.4.5
----------------
* Add a new autoinspect API and remove default expectations.
* Improve details for expect_table_columns_to_match_ordered_list (#379, thanks @rlshuhart)
* Linting fixes (thanks @elsander)
* Add support for dataset_class in from_pandas (thanks @jtilly)
* Improve redshift compatibility by correcting faulty isnull operator (thanks @avanderm)
* Adjust partitions to use tail_weight to improve JSON compatibility and
  support special cases of KL Divergence (thanks @anhollis)
* Enable custom_sql datasets for databases with multiple schemas, by
  adding a fallback for column reflection (#387, thanks @elsander)
* Remove `IF NOT EXISTS` check for custom sql temporary tables, for
  Redshift compatibility (#372, thanks @elsander)
* Allow users to pass args/kwargs for engine creation in
  SqlAlchemyDataContext (#369, thanks @elsander)
* Add support for custom schema in SqlAlchemyDataset (#370, thanks @elsander)
* Use getfullargspec to avoid deprecation warnings.
* Add expect_column_values_to_be_unique to SqlAlchemyDataset
* **Fix** map expectations for categorical columns (thanks @eugmandel)
* Improve internal testing suite (thanks @anhollis and @ccnobbli)
* Consistently use value_set instead of mixing value_set and values_set (thanks @njsmith8)

0.4.4
----------------
* Improve CLI help and set CLI return value to the number of unmet expectations
* Add error handling for empty columns to SqlAlchemyDataset, and associated tests
* **Fix** broken support for older pandas versions (#346)
* **Fix** pandas deepcopy issue (#342)

0.4.3
-------
* Improve type lists in expect_column_type_to_be[_in_list] (thanks @smontanaro and @ccnobbli)
* Update cli to use entry_points for conda compatibility, and add version option to cli
* Remove extraneous development dependency to airflow
* Address SQlAlchemy warnings in median computation
* Improve glossary in documentation
* Add 'statistics' section to validation report with overall validation results (thanks @sotte)
* Add support for parameterized expectations
* Improve support for custom expectations with better error messages (thanks @syk0saje)
* Implement expect_column_value_lenghts_to_[be_between|equal] for SQAlchemy (thanks @ccnobbli)
* **Fix** PandasDataset subclasses to inherit child class

0.4.2
-------
* **Fix** bugs in expect_column_values_to_[not]_be_null: computing unexpected value percentages and handling all-null (thanks @ccnobbli)
* Support mysql use of Decimal type (thanks @bouke-nederstigt)
* Add new expectation expect_column_values_to_not_match_regex_list.

  * Change behavior of expect_column_values_to_match_regex_list to use python re.findall in PandasDataset, relaxing \
    matching of individuals expressions to allow matches anywhere in the string.

* **Fix** documentation errors and other small errors (thanks @roblim, @ccnobbli)

0.4.1
-------
* Correct inclusion of new data_context module in source distribution

0.4.0
-------
* Initial implementation of data context API and SqlAlchemyDataset including implementations of the following \
  expectations:

  * expect_column_to_exist
  * expect_table_row_count_to_be
  * expect_table_row_count_to_be_between
  * expect_column_values_to_not_be_null
  * expect_column_values_to_be_null
  * expect_column_values_to_be_in_set
  * expect_column_values_to_be_between
  * expect_column_mean_to_be
  * expect_column_min_to_be
  * expect_column_max_to_be
  * expect_column_sum_to_be
  * expect_column_unique_value_count_to_be_between
  * expect_column_proportion_of_unique_values_to_be_between

* Major refactor of output_format to new result_format parameter. See docs for full details:

  * exception_list and related uses of the term exception have been renamed to unexpected
  * Output formats are explicitly hierarchical now, with BOOLEAN_ONLY < BASIC < SUMMARY < COMPLETE. \
    All *column_aggregate_expectation* expectations now return element count and related information included at the \
    BASIC level or higher.

* New expectation available for parameterized distributions--\
  expect_column_parameterized_distribution_ks_test_p_value_to_be_greater_than (what a name! :) -- (thanks @ccnobbli)
* ge.from_pandas() utility (thanks @schrockn)
* Pandas operations on a PandasDataset now return another PandasDataset (thanks @dlwhite5)
* expect_column_to_exist now takes a column_index parameter to specify column order (thanks @louispotok)
* Top-level validate option (ge.validate())
* ge.read_json() helper (thanks @rjurney)
* Behind-the-scenes improvements to testing framework to ensure parity across data contexts.
* Documentation improvements, bug-fixes, and internal api improvements

0.3.2
-------
* Include requirements file in source dist to support conda

0.3.1
--------
* **Fix** infinite recursion error when building custom expectations
* Catch dateutil parsing overflow errors

0.2
-----
* Distributional expectations and associated helpers are improved and renamed to be more clear regarding the tests they apply
* Expectation decorators have been refactored significantly to streamline implementing expectations and support custom expectations
* API and examples for custom expectations are available
* New output formats are available for all expectations
* Significant improvements to test suite and compatibility<|MERGE_RESOLUTION|>--- conflicted
+++ resolved
@@ -6,11 +6,10 @@
 
 Develop
 -----------------
-<<<<<<< HEAD
 * [BUGFIX] Add pagination to TupleS3StoreBackend.list_keys() #2169 issue #2164
 *  [BUGFIX] Fix black conflict, upgrade black, make import optional #2183
-* [BUGFIX] remove extra '\' character in config_variables.yml issue #2196
-=======
+* [BUGFIX] remove extra '\' character in config_variables.yml #2220 issue #2196
+
 
 
 0.13.4
@@ -35,7 +34,7 @@
 * [DOCS] Update explore_expectations_in_a_notebook.rst #2174
 * [DOCS] Change to DOCS that describe Evaluation Parameters #2209
 * [MAINTENANCE] Removed mentions of show_cta_footer and added deprecation notes in usage stats #2190. Issue #2120
->>>>>>> ec6729ed
+
 
 0.13.3
 -----------------
