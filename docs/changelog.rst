.. _changelog:

#########
Changelog
#########

Develop
-----------------
<<<<<<< HEAD
* [FEATURE] Add OpsgenieAlertAction
* [ENHANCEMENT] Snowflake uses temp tables by default while still allowing transient tables.
* [ENHANCEMENT] Enabled use of lowercase table and column names in GE with the `use_quoted_name` key in batch_kwargs
* [BUGFIX] Basic suite builder profiler (suite scaffold) skips excluded expectations
* [ENHANCEMENT] Add a store_backend_id property to StoreBackend #2030
=======

0.12.9
-----------------
* [BUGFIX] Fixed the import of s3fs to use the optional import pattern - issue #2053
* [DOCS] Updated the title styling and added a Discuss comment article for the OpsgenieAlertAction how-to guide

0.12.8
-----------------
* [FEATURE] Add OpsgenieAlertAction #2012 (thanks @miike!)
* [FEATURE] Add S3SubdirReaderBatchKwargsGenerator #2001 (thanks @noklam)
* [ENHANCEMENT] Snowflake uses temp tables by default while still allowing transient tables
* [ENHANCEMENT] Enabled use of lowercase table and column names in GE with the `use_quoted_name` key in batch_kwargs #2023
* [BUGFIX] Basic suite builder profiler (suite scaffold) now skips excluded expectations #2037
* [BUGFIX] Off-by-one error in linking to static images #2036 (thanks @NimaVaziri!)
* [BUGFIX] Improve handling of pandas NA type issue #2029 PR #2039 (thanks @isichei!)
* [DOCS] Update Virtual Environment Example #2027 (thanks @shapiroj18!)
* [DOCS] Update implemented_expectations.rst (thanks @jdimatteo!)
* [DOCS] Update how_to_configure_a_pandas_s3_datasource.rst #2042 (thanks @CarstenFrommhold!)
>>>>>>> dde21fa3

0.12.7
-----------------
* [ENHANCEMENT] CLI supports s3a:// or gs:// paths for Pandas Datasources (issue #2006)
* [ENHANCEMENT] Escape $ characters in configuration, support multiple substitutions (#2005 & #2015)
* [ENHANCEMENT] Implement Skip prompt flag on datasource profile cli (#1881 Thanks @thcidale0808!)
* [BUGFIX] Fixed bug where slack messages cause stacktrace when data docs pages have issue
* [DOCS] How to use docker images (#1797)
* [DOCS] Remove incorrect doc line from PagerdutyAlertAction (Thanks @niallrees!)
* [MAINTENANCE] Update broken link (Thanks @noklam!)
* [MAINTENANCE] Fix path for how-to guide (Thanks @gauthamzz!)

0.12.6
-----------------
* [BUGFIX] replace black in requirements.txt

0.12.5
-----------------
* [ENHANCEMENT] Implement expect_column_values_to_be_json_parseable in spark (Thanks @mikaylaedwards!)
* [ENHANCEMENT] Fix boto3 options passing into datasource correctly (Thanks @noklam!)
* [ENHANCEMENT] Add .pkl to list of recognized extensions (Thanks @KPLauritzen!)
* [BUGFIX] Query batch kwargs support for Athena backend (issue 1964)
* [BUGFIX] Skip config substitution if key is "password" (issue 1927)
* [BUGFIX] fix site_names functionality and add site_names param to get_docs_sites_urls (issue 1991)
* [BUGFIX] Always render expectation suites in data docs unless passing a specific ExpectationSuiteIdentifier in resource_identifiers (issue 1944)
* [BUGFIX] remove black from requirements.txt
* [BUGFIX] docs build cli: fix --yes argument (Thanks @varunbpatil!)
* [DOCS] Update docstring for SubdirReaderBatchKwargsGenerator (Thanks @KPLauritzen!)
* [DOCS] Fix broken link in README.md (Thanks @eyaltrabelsi!)
* [DOCS] Clarifications on several docs (Thanks all!!)

0.12.4
-----------------
* [FEATURE] Add PagerdutyAlertAction (Thanks @NiallRees!)
* [FEATURE] enable using Minio for S3 backend (Thanks @noklam!)
* [ENHANCEMENT] Add SqlAlchemy support for expect_compound_columns_to_be_unique (Thanks @jhweaver!)
* [ENHANCEMENT] Add Spark support for expect_compound_columns_to_be_unique (Thanks @tscottcoombes1!)
* [ENHANCEMENT] Save expectation suites with datetimes in evaluation parameters (Thanks @mbakunze!)
* [ENHANCEMENT] Show data asset name in Slack message (Thanks @haydarai!)
* [ENHANCEMENT] Enhance data doc to show data asset name in overview block (Thanks @noklam!)
* [ENHANCEMENT] Clean up checkpoint output
* [BUGFIX] Change default prefix for TupleStoreBackend (issue 1907)
* [BUGFIX] Duplicate s3 approach for GCS for building object keys
* [BUGFIX] import NotebookConfig (Thanks @cclauss!)
* [BUGFIX] Improve links (Thanks @sbrugman!)
* [MAINTENANCE] Unpin black in requirements (Thanks @jtilly!)
* [MAINTENANCE] remove test case name special characters

0.12.3
-----------------
* [ENHANCEMENT] Add expect_compound_columns_to_be_unique and clarify multicolumn uniqueness
* [ENHANCEMENT] Add expectation expect_table_columns_to_match_set
* [ENHANCEMENT] Checkpoint run command now prints out details on each validation #1437
* [ENHANCEMENT] Slack notifications can now display links to GCS-hosted DataDocs sites
* [ENHANCEMENT] Public base URL can be configured for Data Docs sites
* [ENHANCEMENT] SuiteEditNotebookRenderer.add_header class now allows usage of env variables in jinja templates (thanks @mbakunze)!
* [ENHANCEMENT] Display table for Cramer's Phi expectation in Data Docs (thanks @mlondschien)!
* [BUGFIX] Explicitly convert keys to tuples when removing from TupleS3StoreBackend (thanks @balexander)!
* [BUGFIX] Use more-specific s3.meta.client.exceptions with dealing with boto resource api (thanks @lcorneliussen)!
* [BUGFIX] Links to Amazon S3 are compatible with virtual host-style access and path-style access
* [DOCS] How to Instantiate a Data Context on a Databricks Spark Cluster
* [DOCS] Update to Deploying Great Expectations with Google Cloud Composer
* [MAINTENANCE] Update moto dependency to include cryptography (see #spulec/moto/3290)

0.12.2
-----------------
* [ENHANCEMENT] Update schema for anonymized expectation types to avoid large key domain
* [ENHANCEMENT] BaseProfiler type mapping expanded to include more pandas and numpy dtypes
* [BUGFIX] Allow for pandas reader option inference with parquet and Excel (thanks @dlachasse)!
* [BUGFIX] Fix bug where running checkpoint fails if GCS data docs site has a prefix (thanks @sergii-tsymbal-exa)!
* [BUGFIX] Fix bug in deleting datasource config from config file (thanks @rxmeez)!
* [BUGFIX] clarify inclusiveness of min/max values in string rendering
* [BUGFIX] Building data docs no longer crashes when a data asset name is an integer #1913
* [DOCS] Add notes on transient table creation to Snowflake guide (thanks @verhey)!
* [DOCS] Fixed several broken links and glossary organization (thanks @JavierMonton and @sbrugman)!
* [DOCS] Deploying Great Expectations with Google Cloud Composer (Hosted Airflow)

0.12.1
-----------------
* [FEATURE] Add ``expect_column_pair_cramers_phi_value_to_be_less_than`` expectation to ``PandasDatasource`` to check for the independence of two columns by computing their Cramers Phi (thanks @mlondschien)!
* [FEATURE] add support for ``expect_column_pair_values_to_be_in_set`` to ``Spark`` (thanks @mikaylaedwards)!
* [FEATURE] Add new expectation:`` expect_multicolumn_sum_to_equal`` for ``pandas` and ``Spark`` (thanks @chipmyersjr)!
* [ENHANCEMENT] Update isort, pre-commit & pre-commit hooks, start more linting (thanks @dandandan)!
* [ENHANCEMENT] Bundle shaded marshmallow==3.7.1 to avoid dependency conflicts on GCP Composer
* [ENHANCEMENT] Improve row_condition support in aggregate expectations
* [BUGFIX] SuiteEditNotebookRenderer no longer break GCS and S3 data paths
* [BUGFIX] Fix bug preventing the use of get_available_partition_ids in s3 generator
* [BUGFIX] SuiteEditNotebookRenderer no longer break GCS and S3 data paths
* [BUGFIX] TupleGCSStoreBackend: remove duplicate prefix for urls (thanks @azban)!
* [BUGFIX] Fix `TypeError: unhashable type` error in Data Docs rendering

0.12.0
-----------------
* [BREAKING] This release includes a breaking change that *only* affects users who directly call `add_expectation`, `remove_expectation`, or `find_expectations`. (Most users do not use these APIs but add Expectations by stating them directly on Datasets). Those methods have been updated to take an ExpectationConfiguration object and `match_type` object. The change provides more flexibility in determining which expectations should be modified and allows us provide substantially improved support for two major features that we have frequently heard requested: conditional Expectations and more flexible multi-column custom expectations. See :ref:`expectation_suite_operations` and :ref:`migrating_versions` for more information.
* [FEATURE] Add support for conditional expectations using pandas execution engine (#1217 HUGE thanks @arsenii!)
* [FEATURE] ValidationActions can now consume and return "payload", which can be used to share information across ValidationActions
* [FEATURE] Add support for nested columns in the PySpark expectations (thanks @bramelfrink)!
* [FEATURE] add support for `expect_column_values_to_be_increasing` to `Spark` (thanks @mikaylaedwards)!
* [FEATURE] add support for `expect_column_values_to_be_decreasing` to `Spark` (thanks @mikaylaedwards)!
* [FEATURE] Slack Messages sent as ValidationActions now have link to DataDocs, if available.
* [FEATURE] Expectations now define “domain,” “success,” and “runtime” kwargs to allow them to determine expectation equivalence for updating expectations. Fixes column pair expectation update logic.
* [ENHANCEMENT] Add a `skip_and_clean_missing` flag to `DefaultSiteIndexBuilder.build` (default True). If True, when an index page is being built and an existing HTML page does not have corresponding source data (i.e. an expectation suite or validation result was removed from source store), the HTML page is automatically deleted and will not appear in the index. This ensures that the expectations store and validations store are the source of truth for Data Docs.
* [ENHANCEMENT] Include datetime and bool column types in descriptive documentation results
* [ENHANCEMENT] Improve data docs page breadcrumbs to have clearer run information
* [ENHANCEMENT] Data Docs Validation Results only shows unexpected value counts if all unexpected values are available
* [ENHANCEMENT] Convert GE version key from great_expectations.__version__ to great_expectations_version (thanks, @cwerner!) (#1606)
* [ENHANCEMENT] Add support in JSON Schema profiler for combining schema with anyOf key and creating nullability expectations
* [BUGFIX] Add guard for checking Redshift Dialect in match_like_pattern expectation
* [BUGFIX] Fix content_block build failure for dictionary content - (thanks @jliew!) #1722
* [BUGFIX] Fix bug that was preventing env var substitution in `config_variables.yml` when not at the top level
* [BUGFIX] Fix issue where expect_column_values_to_be_in_type_list did not work with positional type_list argument in SqlAlchemyDataset or SparkDFDataset
* [BUGFIX] Fixes a bug that was causing exceptions to occur if user had a Data Docs config excluding a particular site section
* [DOCS] Add how-to guides for configuring MySQL and MSSQL Datasources
* [DOCS] Add information about issue tags to contributing docs
* [DEPRECATION] Deprecate demo suite behavior in `suite new`

0.11.9
-----------------
* [FEATURE] New Dataset Support: Microsoft SQL Server
* [FEATURE] Render expectation validation results to markdown
* [FEATURE] Add --assume-yes/--yes/-y option to cli docs build command (thanks @feluelle)
* [FEATURE] Add SSO and SSH key pair authentication for Snowflake (thanks @dmateusp)
* [FEATURE] Add pattern-matching expectations that use the Standard SQL "LIKE" operator: "expect_column_values_to_match_like_pattern", "expect_column_values_to_not_match_like_pattern", "expect_column_values_to_match_like_pattern_list", and "expect_column_values_to_not_match_like_pattern_list"
* [ENHANCEMENT] Make Data Docs rendering of profiling results more flexible by deprecating the reliance on validation results having the specific run_name of "profiling"
* [ENHANCEMENT] Use green checkmark in Slack msgs instead of tada
* [ENHANCEMENT] log class instantiation errors for better debugging
* [BUGFIX] usage_statistics decorator now handles 'dry_run' flag
* [BUGFIX] Add spark_context to DatasourceConfigSchema (#1713) (thanks @Dandandan)
* [BUGFIX] Handle case when unexpected_count list element is str
* [DOCS] Deploying Data Docs
* [DOCS] New how-to guide: How to instantiate a Data Context on an EMR Spark cluster
* [DOCS] Managed Spark DF Documentation #1729 (thanks @mgorsk1)
* [DOCS] Typos and clarifications (thanks @dechoma @sbrugman @rexboyce)

0.11.8
-----------------
* [FEATURE] Customizable "Suite Edit" generated notebooks
* [ENHANCEMENT] Add support and docs for loading evaluation parameter from SQL database
* [ENHANCEMENT] Fixed some typos/grammar and a broken link in the suite_scaffold_notebook_renderer
* [ENHANCEMENT] allow updates to DatabaseStoreBackend keys by default, requiring `allow_update=False` to disallow
* [ENHANCEMENT] Improve support for prefixes declared in TupleS3StoreBackend that include reserved characters
* [BUGFIX] Fix issue where allow_updates was set for StoreBackend that did not support it
* [BUGFIX] Fix issue where GlobReaderBatchKwargsGenerator failed with relative base_directory
* [BUGFIX] Adding explicit requirement for "importlib-metadata" (needed for Python versions prior to Python 3.8).
* [MAINTENANCE] Install GitHub Dependabot
* [BUGFIX] Fix missing importlib for python 3.8 #1651

0.11.7
-----------------
* [ENHANCEMENT] Improve CLI error handling.
* [ENHANCEMENT] Do not register signal handlers if not running in main thread
* [ENHANCEMENT] store_backend (S3 and GCS) now throws InvalidKeyError if file does not exist at expected location
* [BUGFIX] ProfilerTypeMapping uses lists instead of sets to prevent serialization errors when saving suites created by JsonSchemaProfiler
* [DOCS] Update suite scaffold how-to
* [DOCS] Docs/how to define expectations that span multiple tables
* [DOCS] how to metadata stores validation on s3

0.11.6
-----------------
* [FEATURE] Auto-install Python DB packages.  If the required packages for a DB library are not installed, GE will offer the user to install them, without exiting CLI
* [FEATURE] Add new expectation expect_table_row_count_to_equal_other_table for SqlAlchemyDataset
* [FEATURE] A profiler that builds suites from JSONSchema files
* [ENHANCEMENT] Add ``.feather`` file support to PandasDatasource
* [ENHANCEMENT] Use ``colorama init`` to support terminal color on Windows
* [ENHANCEMENT] Update how_to_trigger_slack_notifications_as_a_validation_action.rst
* [ENHANCEMENT] Added note for config_version in great_expectations.yml
* [ENHANCEMENT] Implement "column_quantiles" for MySQL (via a compound SQLAlchemy query, since MySQL does not support "percentile_disc")
* [BUGFIX] "data_asset.validate" events with "data_asset_name" key in the batch kwargs were failing schema validation
* [BUGFIX] database_store_backend does not support storing Expectations in DB
* [BUGFIX] instantiation of ExpectationSuite always adds GE version metadata to prevent datadocs from crashing
* [BUGFIX] Fix all tests having to do with missing data source libraries
* [DOCS] will/docs/how_to/Store Expectations on Google Cloud Store

0.11.5
-----------------
* [FEATURE] Add support for expect_column_values_to_match_regex_list exception for Spark backend
* [ENHANCEMENT] Added 3 new usage stats events: "cli.new_ds_choice", "data_context.add_datasource", and "datasource.sqlalchemy.connect"
* [ENHANCEMENT] Support platform_specific_separator flag for TupleS3StoreBackend prefix
* [ENHANCEMENT] Allow environment substitution in config_variables.yml
* [BUGFIX] fixed issue where calling head() on a SqlAlchemyDataset would fail if the underlying table is empty
* [BUGFIX] fixed bug in rounding of mostly argument to nullity expectations produced by the BasicSuiteBuilderProfiler
* [DOCS] New How-to guide: How to add a Validation Operator (+ updated in Validation Operator doc strings)

0.11.4
-----------------
* [BUGIFX] Fixed an error that crashed the CLI when called in an environment with neither SQLAlchemy nor google.auth installed

0.11.3
-----------------
* [ENHANCEMENT] Removed the misleading scary "Site doesn't exist or is inaccessible" message that the CLI displayed before building Data Docs for the first time.
* [ENHANCEMENT] Catch sqlalchemy.exc.ArgumentError and google.auth.exceptions.GoogleAuthError in SqlAlchemyDatasource __init__ and re-raise them as DatasourceInitializationError - this allows the CLI to execute its retry logic when users provide a malformed SQLAlchemy URL or attempt to connect to a BigQuery project without having proper authentication.
* [BUGFIX] Fixed issue where the URL of the Glossary of Expectations article in the auto-generated suite edit notebook was wrong (out of date) (#1557).
* [BUGFIX] Use renderer_type to set paths in jinja templates instead of utm_medium since utm_medium is optional
* [ENHANCEMENT] Bring in custom_views_directory in DefaultJinjaView to enable custom jinja templates stored in plugins dir
* [BUGFIX] fixed glossary links in walkthrough modal, README, CTA button, scaffold notebook
* [BUGFIX] Improved TupleGCSStoreBackend configurability (#1398 #1399)
* [BUGFIX] Data Docs: switch bootstrap-table-filter-control.min.js to CDN
* [ENHANCEMENT] BasicSuiteBuilderProfiler now rounds mostly values for readability
* [DOCS] Add AutoAPI as the primary source for API Reference docs.

0.11.2
-----------------
* [FEATURE] Add support for expect_volumn_values_to_match_json_schema exception for Spark backend (thanks @chipmyersjr!)
* [ENHANCEMENT] Add formatted __repr__ for ValidationOperatorResult
* [ENHANCEMENT] add option to suppress logging when getting expectation suite
* [BUGFIX] Fix object name construction when calling SqlAlchemyDataset.head (thanks @mascah!)
* [BUGFIX] Fixed bug where evaluation parameters used in arithmetic expressions would not be identified as upstream dependencies.
* [BUGFIX] Fix issue where DatabaseStoreBackend threw IntegrityError when storing same metric twice
* [FEATURE] Added new cli upgrade helper to help facilitate upgrading projects to be compatible with GE 0.11.
  See :ref:`upgrading_to_0.11` for more info.
* [BUGFIX] Fixed bug preventing GCS Data Docs sites to cleaned
* [BUGFIX] Correct doc link in checkpoint yml
* [BUGFIX] Fixed issue where CLI checkpoint list truncated names (#1518)
* [BUGFIX] Fix S3 Batch Kwargs Generator incorrect migration to new build_batch_kwargs API
* [BUGFIX] Fix missing images in data docs walkthrough modal
* [BUGFIX] Fix bug in checkpoints that was causing incorrect run_time to be set
* [BUGFIX] Fix issue where data docs could remove trailing zeros from values when low precision was requested

0.11.1
-----------------
* [BUGFIX] Fixed bug that was caused by comparison between timezone aware and non-aware datetimes
* [DOCS] Updated docs with info on typed run ids and validation operator results
* [BUGFIX] Update call-to-action buttons on index page with correct URLs

0.11.0
-----------------
* [BREAKING] ``run_id`` is now typed using the new ``RunIdentifier`` class, which consists of a ``run_time`` and
  ``run_name``. Existing projects that have Expectation Suite Validation Results must be migrated.
  See :ref:`upgrading_to_0.11` for instructions.
* [BREAKING] ``ValidationMetric`` and ``ValidationMetricIdentifier`` objects now have a ``data_asset_name`` attribute.
  Existing projects with evaluation parameter stores that have database backends must be migrated.
  See :ref:`upgrading_to_0.11` for instructions.
* [BREAKING] ``ValidationOperator.run`` now returns an instance of new type, ``ValidationOperatorResult`` (instead of a
  dictionary). If your code uses output from Validation Operators, it must be updated.
* Major update to the styling and organization of documentation! Watch for more content and reorganization as we continue to improve the documentation experience with Great Expectations.
* [FEATURE] Data Docs: redesigned index page with paginated/sortable/searchable/filterable tables
* [FEATURE] Data Docs: searchable tables on Expectation Suite Validation Result pages
* ``data_asset_name`` is now added to batch_kwargs by batch_kwargs_generators (if available) and surfaced in Data Docs
* Renamed all ``generator_asset`` parameters to ``data_asset_name``
* Updated the dateutil dependency
* Added experimental QueryStore
* Removed deprecated cli tap command
* Added of 0.11 upgrade helper
* Corrected Scaffold maturity language in notebook to Experimental
* Updated the installation/configuration documentation for Snowflake users
* [ENHANCEMENT] Improved error messages for misconfigured checkpoints.
* [BUGFIX] Fixed bug that could cause some substituted variables in DataContext config to be saved to `great_expectations.yml`

0.10.12
-----------------
* [DOCS] Improved help for CLI `checkpoint` command
* [BUGFIX] BasicSuiteBuilderProfiler could include extra expectations when only some expectations were selected (#1422)
* [FEATURE] add support for `expect_multicolumn_values_to_be_unique` and `expect_column_pair_values_A_to_be_greater_than_B`
  to `Spark`. Thanks @WilliamWsyHK!
* [ENHANCEMENT] Allow a dictionary of variables can be passed to the DataContext constructor to allow override
  config variables at runtime. Thanks @balexander!
* [FEATURE] add support for `expect_column_pair_values_A_to_be_greater_than_B` to `Spark`.
* [BUGFIX] Remove SQLAlchemy typehints to avoid requiring library (thanks @mzjp2)!
* [BUGFIX] Fix issue where quantile boundaries could not be set to zero. Thanks @kokes!

0.10.11
-----------------
* Bugfix: build_data_docs list_keys for GCS returns keys and when empty a more user friendly message
* ENHANCEMENT: Enable Redshift Quantile Profiling


0.10.10
-----------------
* Removed out-of-date Airflow integration examples. This repo provides a comprehensive example of Airflow integration: `#GE Airflow Example <https://github.com/superconductive/ge_tutorials>`_
* Bugfix suite scaffold notebook now has correct suite name in first markdown cell.
* Bugfix: fixed an example in the custom expectations documentation article - "result" key was missing in the returned dictionary
* Data Docs Bugfix: template string substitution is now done using .safe_substitute(), to handle cases where string templates
  or substitution params have extraneous $ signs. Also added logic to handle templates where intended output has groupings of 2 or more $ signs
* Docs fix: fix in yml for example action_list_operator for metrics
* GE is now auto-linted using Black

-----------------

* DataContext.get_docs_sites_urls now raises error if non-existent site_name is specified
* Bugfix for the CLI command `docs build` ignoring the --site_name argument (#1378)
* Bugfix and refactor for `datasource delete` CLI command (#1386) @mzjp2
* Instantiate datasources and validate config only when datasource is used (#1374) @mzjp2
* suite delete changed from an optional argument to a required one
* bugfix for uploading objects to GCP #1393
* added a new usage stats event for the case when a data context is created through CLI
* tuplefilestore backend, expectationstore backend remove_key bugs fixed
* no url is returned on empty data_docs site
* return url for resource only if key exists
* Test added for the period special char case
* updated checkpoint module to not require sqlalchemy
* added BigQuery as an option in the list of databases in the CLI
* added special cases for handling BigQuery - table names are already qualified with schema name, so we must make sure that we do not prepend the schema name twice
* changed the prompt for the name of the temp table in BigQuery in the CLI to hint that a fully qualified name (project.dataset.table) should be provided
* Bugfix for: expect_column_quantile_values_to_be_between expectation throws an "unexpected keyword WITHIN" on BigQuery (#1391)

0.10.8
-----------------
* added support for overriding the default jupyter command via a GE_JUPYTER_COMMAND environment variable (#1347) @nehiljain
* Bugfix for checkpoint missing template (#1379)

0.10.7
-----------------
* crud delete suite bug fix

0.10.6
-----------------

* Checkpoints: a new feature to ease deployment of suites into your pipelines
  - DataContext.list_checkpoints() returns a list of checkpoint names found in the project
  - DataContext.get_checkpoint() returns a validated dictionary loaded from yml
  - new cli commands

    - `checkpoint new`
    - `checkpoint list`
    - `checkpoint run`
    - `checkpoint script`

* marked cli `tap` commands as deprecating on next release
* marked cli `validation-operator run` command as deprecating
* internal improvements in the cli code
* Improve UpdateDataDocsAction docs

0.10.5
-----------------

* improvements to ge.read_json tests
* tidy up the changelog

  - Fix bullet list spacing issues
  - Fix 0.10. formatting
  - Drop roadmap_and_changelog.rst and move changelog.rst to the top level of the table of contents
* DataContext.run_validation_operator() now raises a DataContextError if:
  - no batches are passed
  - batches are of the the wrong type
  - no matching validation operator is found in the project
* Clarified scaffolding language in scaffold notebook
* DataContext.create() adds an additional directory: `checkpoints`
* Marked tap command for deprecation in next major release

0.10.4
-----------------
* consolidated error handling in CLI DataContext loading
* new cli command `suite scaffold` to speed up creation of suites
* new cli command `suite demo` that creates an example suite
* Update bigquery.rst `#1330 <https://github.com/great-expectations/great_expectations/issues/1330>`_
* Fix datetime reference in create_expectations.rst `#1321 <https://github.com/great-expectations/great_expectations/issues/1321>`_ Thanks @jschendel !
* Update issue templates
* CLI command experimental decorator
* Update style_guide.rst
* Add pull request template
* Use pickle to generate hash for dataframes with unhashable objects. `#1315 <https://github.com/great-expectations/great_expectations/issues/1315>`_ Thanks @shahinism !
* Unpin pytest

0.10.3
-----------------
* Use pickle to generate hash for dataframes with unhashable objects.

0.10.2
-----------------
* renamed NotebookRenderer to SuiteEditNotebookRenderer
* SuiteEditNotebookRenderer now lints using black
* New SuiteScaffoldNotebookRenderer renderer to expedite suite creation
* removed autopep8 dependency
* bugfix: extra backslash in S3 urls if store was configured without a prefix `#1314 <https://github.com/great-expectations/great_expectations/issues/1314>`_

0.10.1
-----------------
* removing bootstrap scrollspy on table of contents `#1282 <https://github.com/great-expectations/great_expectations/issues/1282>`_
* Silently tolerate connection timeout during usage stats reporting

0.10.0
-----------------
* (BREAKING) Clarified API language: renamed all ``generator`` parameters and methods to the more correct ``batch_kwargs_generator`` language. Existing projects may require simple migration steps. See :ref:`Upgrading to 0.10.x <upgrading_to_0.10.x>` for instructions.
* Adds anonymized usage statistics to Great Expectations. See this article for details: :ref:`Usage Statistics`.
* CLI: improve look/consistency of ``docs list``, ``suite list``, and ``datasource list`` output; add ``store list`` and ``validation-operator list`` commands.
* New SuiteBuilderProfiler that facilitates faster suite generation by allowing columns to be profiled
* Added two convenience methods to ExpectationSuite: get_table_expectations & get_column_expectations
* Added optional profiler_configuration to DataContext.profile() and DataAsset.profile()
* Added list_available_expectation_types() to DataAsset

0.9.11
-----------------
* Add evaluation parameters support in WarningAndFailureExpectationSuitesValidationOperator `#1284 <https://github.com/great-expectations/great_expectations/issues/1284>`_ thanks `@balexander <https://github.com/balexander>`_
* Fix compatibility with MS SQL Server. `#1269 <https://github.com/great-expectations/great_expectations/issues/1269>`_ thanks `@kepiej <https://github.com/kepiej>`_
* Bug fixes for query_generator `#1292 <https://github.com/great-expectations/great_expectations/issues/1292>`_ thanks `@ian-whitestone <https://github.com/ian-whitestone>`_

0.9.10
-----------------
* Data Docs: improve configurability of site_section_builders
* TupleFilesystemStoreBackend now ignore `.ipynb_checkpoints` directories `#1203 <https://github.com/great-expectations/great_expectations/issues/1203>`_
* bugfix for Data Docs links encoding on S3 `#1235 <https://github.com/great-expectations/great_expectations/issues/1235>`_

0.9.9
-----------------
* Allow evaluation parameters support in run_validation_operator
* Add log_level parameter to jupyter_ux.setup_notebook_logging.
* Add experimental display_profiled_column_evrs_as_section and display_column_evrs_as_section methods, with a minor (nonbreaking) refactor to create a new _render_for_jupyter method.
* Allow selection of site in UpdateDataDocsAction with new arg target_site_names in great_expectations.yml
* Fix issue with regular expression support in BigQuery (#1244)

0.9.8
-----------------
* Allow basic operations in evaluation parameters, with or without evaluation parameters.
* When unexpected exceptions occur (e.g., during data docs rendering), the user will see detailed error messages, providing information about the specific issue as well as the stack trace.
* Remove the "project new" option from the command line (since it is not implemented; users can only run "init" to create a new project).
* Update type detection for bigquery based on driver changes in pybigquery driver 0.4.14. Added a warning for users who are running an older pybigquery driver
* added execution tests to the NotebookRenderer to mitigate codegen risks
* Add option "persist", true by default, for SparkDFDataset to persist the DataFrame it is passed. This addresses #1133 in a deeper way (thanks @tejsvirai for the robust debugging support and reproduction on spark).

  * Disabling this option should *only* be done if the user has *already* externally persisted the DataFrame, or if the dataset is too large to persist but *computations are guaranteed to be stable across jobs*.

* Enable passing dataset kwargs through datasource via dataset_options batch_kwarg.
* Fix AttributeError when validating expectations from a JSON file
* Data Docs: fix bug that was causing erratic scrolling behavior when table of contents contains many columns
* Data Docs: add ability to hide how-to buttons and related content in Data Docs

0.9.7
-----------------
* Update marshmallow dependency to >3. NOTE: as of this release, you MUST use marshamllow >3.0, which REQUIRES python 3. (`#1187 <https://github.com/great-expectations/great_expectations/issues/1187>`_) @jcampbell

  * Schema checking is now stricter for expectation suites, and data_asset_name must not be present as a top-level key in expectation suite json. It is safe to remove.
  * Similarly, datasource configuration must now adhere strictly to the required schema, including having any required credentials stored in the "credentials" dictionary.

* New beta CLI command: `tap new` that generates an executable python file to expedite deployments. (`#1193 <https://github.com/great-expectations/great_expectations/issues/1193>`_) @Aylr
* bugfix in TableBatchKwargsGenerator docs
* Added feature maturity in README (`#1203 <https://github.com/great-expectations/great_expectations/issues/1203>`_) @kyleaton
* Fix failing test that should skip if postgresql not running (`#1199 <https://github.com/great-expectations/great_expectations/issues/1199>`_) @cicdw


0.9.6
-----------------
* validate result dict when instantiating an ExpectationValidationResult (`#1133 <https://github.com/great-expectations/great_expectations/issues/1133>`_)
* DataDocs: Expectation Suite name on Validation Result pages now link to Expectation Suite page
* `great_expectations init`: cli now asks user if csv has header when adding a Spark Datasource with csv file
* Improve support for using GCP Storage Bucket as a Data Docs Site backend (thanks @hammadzz)
* fix notebook renderer handling for expectations with no column kwarg and table not in their name (`#1194 <https://github.com/great-expectations/great_expectations/issues/1194>`_)


0.9.5
-----------------
* Fixed unexpected behavior with suite edit, data docs and jupyter
* pytest pinned to 5.3.5


0.9.4
-----------------
* Update CLI `init` flow to support snowflake transient tables
* Use filename for default expectation suite name in CLI `init`
* Tables created by SqlAlchemyDataset use a shorter name with 8 hex characters of randomness instead of a full uuid
* Better error message when config substitution variable is missing
* removed an unused directory in the GE folder
* removed obsolete config error handling
* Docs typo fixes
* Jupyter notebook improvements
* `great_expectations init` improvements
* Simpler messaging in validation notebooks
* replaced hacky loop with suite list call in notebooks
* CLI suite new now supports `--empty` flag that generates an empty suite and opens a notebook
* add error handling to `init` flow for cases where user tries using a broken file


0.9.3
-----------------
* Add support for transient table creation in snowflake (#1012)
* Improve path support in TupleStoreBackend for better cross-platform compatibility
* New features on `ExpectationSuite`

  - ``add_citation()``
  - ``get_citations()``

* `SampleExpectationsDatasetProfiler` now leaves a citation containing the original batch kwargs
* `great_expectations suite edit` now uses batch_kwargs from citations if they exist
* Bugfix :: suite edit notebooks no longer blow away the existing suite while loading a batch of data
* More robust and tested logic in `suite edit`
* DataDocs: bugfixes and improvements for smaller viewports
* Bugfix :: fix for bug that crashes SampleExpectationsDatasetProfiler if unexpected_percent is of type decimal.Decimal (`#1109 <https://github.com/great-expectations/great_expectations/issues/1109>`_)


0.9.2
-----------------
* Fixes #1095
* Added a `list_expectation_suites` function to `data_context`, and a corresponding CLI function - `suite list`.
* CI no longer enforces legacy python tests.

0.9.1
------
* Bugfix for dynamic "How to Edit This Expectation Suite" command in DataDocs

0.9.0
-----------------

Version 0.9.0 is a major update to Great Expectations! The DataContext has continued to evolve into a powerful tool
for ensuring that Expectation Suites can properly represent the way users think about their data, and upgrading will
make it much easier to store and share expectation suites, and to build data docs that support your whole team.
You’ll get awesome new features including improvements to data docs look and the ability to choose and store metrics
for building flexible data quality dashboards.

The changes for version 0.9.0 fall into several broad areas:

1. Onboarding

Release 0.9.0 of Great Expectations makes it much easier to get started with the project. The `init` flow has grown
to support a much wider array of use cases and to use more natural language rather than introducing
GreatExpectations concepts earlier. You can more easily configure different backends and datasources, take advantage
of guided walkthroughs to find and profile data, and share project configurations with colleagues.

If you have already completed the `init` flow using a previous version of Great Expectations, you do not need to
rerun the command. However, **there are some small changes to your configuration that will be required**. See
:ref:`migrating_versions` for details.

2. CLI Command Improvements

With this release we have introduced a consistent naming pattern for accessing subcommands based on the noun (a
Great Expectations object like `suite` or `docs`) and verb (an action like `edit` or `new`). The new user experience
will allow us to more naturally organize access to CLI tools as new functionality is added.

3. Expectation Suite Naming and Namespace Changes

Defining shared expectation suites and validating data from different sources is much easier in this release. The
DataContext, which manages storage and configuration of expectations, validations, profiling, and data docs, no
longer requires that expectation suites live in a datasource-specific “namespace.” Instead, you should name suites
with the logical name corresponding to your data, making it easy to share them or validate against different data
sources. For example, the expectation suite "npi" for National Provider Identifier data can now be shared across
teams who access the same logical data in local systems using Pandas, on a distributed Spark cluster, or via a
relational database.

Batch Kwargs, or instructions for a datasource to build a batch of data, are similarly freed from a required
namespace, and you can more easily integrate Great Expectations into workflows where you do not need to use a
BatchKwargsGenerator (usually because you have a batch of data ready to validate, such as in a table or a known
directory).

The most noticeable impact of this API change is in the complete removal of the DataAssetIdentifier class. For
example, the `create_expectation_suite` and `get_batch` methods now no longer require a data_asset_name parameter,
relying only on the expectation_suite_name and batch_kwargs to do their job. Similarly, there is no more asset name
normalization required. See the upgrade guide for more information.

4. Metrics and Evaluation Parameter Stores

Metrics have received much more love in this release of Great Expectations! We've improved the system for declaring
evaluation parameters that support dependencies between different expectation suites, so you can easily identify a
particular field in the result of one expectation to use as the input into another. And the MetricsStore is now much
more flexible, supporting a new ValidationAction that makes it possible to select metrics from a validation result
to be saved in a database where they can power a dashboard.

5. Internal Type Changes and Improvements

Finally, in this release, we have done a lot of work under the hood to make things more robust, including updating
all of the internal objects to be more strongly typed. That change, while largely invisible to end users, paves the
way for some really exciting opportunities for extending Great Expectations as we build a bigger community around
the project.


We are really excited about this release, and encourage you to upgrade right away to take advantage of the more
flexible naming and simpler API for creating, accessing, and sharing your expectations. As always feel free to join
us on Slack for questions you don't see addressed!


0.8.9__develop
-----------------


0.8.8
-----------------
* Add support for allow_relative_error to expect_column_quantile_values_to_be_between, allowing Redshift users access
  to this expectation
* Add support for checking backend type information for datetime columns using expect_column_min_to_be_between and
  expect_column_max_to_be_between

0.8.7
-----------------
* Add support for expect_column_values_to_be_of_type for BigQuery backend (#940)
* Add image CDN for community usage stats
* Documentation improvements and fixes

0.8.6
-----------------
* Raise informative error if config variables are declared but unavailable
* Update ExpectationsStore defaults to be consistent across all FixedLengthTupleStoreBackend objects
* Add support for setting spark_options via SparkDFDatasource
* Include tail_weights by default when using build_continuous_partition_object
* Fix Redshift quantiles computation and type detection
* Allow boto3 options to be configured (#887)

0.8.5
-----------------
* BREAKING CHANGE: move all reader options from the top-level batch_kwargs object to a sub-dictionary called
  "reader_options" for SparkDFDatasource and PandasDatasource. This means it is no longer possible to specify
  supplemental reader-specific options at the top-level of `get_batch`,  `yield_batch_kwargs` or `build_batch_kwargs`
  calls, and instead, you must explicitly specify that they are reader_options, e.g. by a call such as:
  `context.yield_batch_kwargs(data_asset_name, reader_options={'encoding': 'utf-8'})`.
* BREAKING CHANGE: move all query_params from the top-level batch_kwargs object to a sub-dictionary called
  "query_params" for SqlAlchemyDatasource. This means it is no longer possible to specify supplemental query_params at
  the top-level of `get_batch`,  `yield_batch_kwargs` or `build_batch_kwargs`
  calls, and instead, you must explicitly specify that they are query_params, e.g. by a call such as:
  `context.yield_batch_kwargs(data_asset_name, query_params={'schema': 'foo'})`.
* Add support for filtering validation result suites and validation result pages to show only failed expectations in
  generated documentation
* Add support for limit parameter to batch_kwargs for all datasources: Pandas, SqlAlchemy, and SparkDF; add support
  to generators to support building batch_kwargs with limits specified.
* Include raw_query and query_params in query_generator batch_kwargs
* Rename generator keyword arguments from data_asset_name to generator_asset to avoid ambiguity with normalized names
* Consistently migrate timestamp from batch_kwargs to batch_id
* Include batch_id in validation results
* Fix issue where batch_id was not included in some generated datasets
* Fix rendering issue with expect_table_columns_to_match_ordered_list expectation
* Add support for GCP, including BigQuery and GCS
* Add support to S3 generator for retrieving directories by specifying the `directory_assets` configuration
* Fix warning regarding implicit class_name during init flow
* Expose build_generator API publicly on datasources
* Allow configuration of known extensions and return more informative message when SubdirReaderBatchKwargsGenerator cannot find
  relevant files.
* Add support for allow_relative_error on internal dataset quantile functions, and add support for
  build_continuous_partition_object in Redshift
* Fix truncated scroll bars in value_counts graphs


0.8.4.post0
----------------
* Correct a packaging issue resulting in missing notebooks in tarball release; update docs to reflect new notebook
  locations.


0.8.4
-----------------
* Improved the tutorials that walk new users through the process of creating expectations and validating data
* Changed the flow of the init command - now it creates the scaffolding of the project and adds a datasource. After
  that users can choose their path.
* Added a component with links to useful tutorials to the index page of the Data Docs website
* Improved the UX of adding a SQL datasource in the CLI - now the CLI asks for specific credentials for Postgres,
  MySQL, Redshift and Snowflake, allows continuing debugging in the config file and has better error messages
* Added batch_kwargs information to DataDocs validation results
* Fix an issue affecting file stores on Windows


0.8.3
-----------------
* Fix a bug in data-docs' rendering of mostly parameter
* Correct wording for expect_column_proportion_of_unique_values_to_be_between
* Set charset and meta tags to avoid unicode decode error in some browser/backend configurations
* Improve formatting of empirical histograms in validation result data docs
* Add support for using environment variables in `config_variables_file_path`
* Documentation improvements and corrections


0.8.2.post0
------------
* Correct a packaging issue resulting in missing css files in tarball release


0.8.2
-----------------
* Add easier support for customizing data-docs css
* Use higher precision for rendering 'mostly' parameter in data-docs; add more consistent locale-based
  formatting in data-docs
* Fix an issue causing visual overlap of large numbers of validation results in build-docs index
* Documentation fixes (thanks @DanielOliver!) and improvements
* Minor CLI wording fixes
* Improved handling of MySql temporary tables
* Improved detection of older config versions


0.8.1
-----------------
* Fix an issue where version was reported as '0+unknown'


0.8.0
-----------------

Version 0.8.0 is a significant update to Great Expectations, with many improvements focused on configurability
and usability.  See the :ref:`migrating_versions` guide for more details on specific changes, which include
several breaking changes to configs and APIs.

Highlights include:

1. Validation Operators and Actions. Validation operators make it easy to integrate GE into a variety of pipeline runners. They
   offer one-line integration that emphasizes configurability. See the :ref:`validation_operators_and_actions`
   feature guide for more information.

   - The DataContext `get_batch` method no longer treats `expectation_suite_name` or `batch_kwargs` as optional; they
     must be explicitly specified.
   - The top-level GE validate method allows more options for specifying the specific data_asset class to use.

2. First-class support for plugins in a DataContext, with several features that make it easier to configure and
   maintain DataContexts across common deployment patterns.

   - **Environments**: A DataContext can now manage :ref:`environment_and_secrets` more easily thanks to more dynamic and
     flexible variable substitution.
   - **Stores**: A new internal abstraction for DataContexts, :ref:`Stores <reference__core_concepts__data_context__stores>`, make extending GE easier by
     consolidating logic for reading and writing resources from a database, local, or cloud storage.
   - **Types**: Utilities configured in a DataContext are now referenced using `class_name` and `module_name` throughout
     the DataContext configuration, making it easier to extend or supplement pre-built resources. For now, the "type"
     parameter is still supported but expect it to be removed in a future release.

3. Partitioners: Batch Kwargs are clarified and enhanced to help easily reference well-known chunks of data using a
   partition_id. Batch ID and Batch Fingerprint help round out support for enhanced metadata around data
   assets that GE validates. See :ref:`Batch Identifiers <reference__core_concepts__batch_parameters>` for more information. The `GlobReaderBatchKwargsGenerator`,
   `QueryBatchKwargsGenerator`, `S3GlobReaderBatchKwargsGenerator`, `SubdirReaderBatchKwargsGenerator`, and `TableBatchKwargsGenerator` all support partition_id for
   easily accessing data assets.

4. Other Improvements:

   - We're beginning a long process of some under-the-covers refactors designed to make GE more maintainable as we
     begin adding additional features.
   - Restructured documentation: our docs have a new structure and have been reorganized to provide space for more
     easily adding and accessing reference material. Stay tuned for additional detail.
   - The command build-documentation has been renamed build-docs and now by
     default opens the Data Docs in the users' browser.

v0.7.11
-----------------
* Fix an issue where head() lost the column name for SqlAlchemyDataset objects with a single column
* Fix logic for the 'auto' bin selection of `build_continuous_partition_object`
* Add missing jinja2 dependency
* Fix an issue with inconsistent availability of strict_min and strict_max options on expect_column_values_to_be_between
* Fix an issue where expectation suite evaluation_parameters could be overriden by values during validate operation


v0.7.10
-----------------
* Fix an issue in generated documentation where the Home button failed to return to the index
* Add S3 Generator to module docs and improve module docs formatting
* Add support for views to QueryBatchKwargsGenerator
* Add success/failure icons to index page
* Return to uniform histogram creation during profiling to avoid large partitions for internal performance reasons


v0.7.9
-----------------
* Add an S3 generator, which will introspect a configured bucket and generate batch_kwargs from identified objects
* Add support to PandasDatasource and SparkDFDatasource for reading directly from S3
* Enhance the Site Index page in documentation so that validation results are sorted and display the newest items first
  when using the default run-id scheme
* Add a new utility method, `build_continuous_partition_object` which will build partition objects using the dataset
  API and so supports any GE backend.
* Fix an issue where columns with spaces in their names caused failures in some SqlAlchemyDataset and SparkDFDataset
  expectations
* Fix an issue where generated queries including null checks failed on MSSQL (#695)
* Fix an issue where evaluation parameters passed in as a set instead of a list could cause JSON serialization problems
  for the result object (#699)


v0.7.8
-----------------
* BREAKING: slack webhook URL now must be in the profiles.yml file (treat as a secret)
* Profiler improvements:

  - Display candidate profiling data assets in alphabetical order
  - Add columns to the expectation_suite meta during profiling to support human-readable description information

* Improve handling of optional dependencies during CLI init
* Improve documentation for create_expectations notebook
* Fix several anachronistic documentation and docstring phrases (#659, #660, #668, #681; #thanks @StevenMMortimer)
* Fix data docs rendering issues:

  - documentation rendering failure from unrecognized profiled column type (#679; thanks @dinedal))
  - PY2 failure on encountering unicode (#676)


0.7.7
-----------------
* Standardize the way that plugin module loading works. DataContext will begin to use the new-style class and plugin
  identification moving forward; yml configs should specify class_name and module_name (with module_name optional for
  GE types). For now, it is possible to use the "type" parameter in configuration (as before).
* Add support for custom data_asset_type to all datasources
* Add support for strict_min and strict_max to inequality-based expectations to allow strict inequality checks
  (thanks @RoyalTS!)
* Add support for reader_method = "delta" to SparkDFDatasource
* Fix databricks generator (thanks @sspitz3!)
* Improve performance of DataContext loading by moving optional import
* Fix several memory and performance issues in SparkDFDataset.

  - Use only distinct value count instead of bringing values to driver
  - Migrate away from UDF for set membership, nullity, and regex expectations

* Fix several UI issues in the data_documentation

  - Move prescriptive dataset expectations to Overview section
  - Fix broken link on Home breadcrumb
  - Scroll follows navigation properly
  - Improved flow for long items in value_set
  - Improved testing for ValidationRenderer
  - Clarify dependencies introduced in documentation sites
  - Improve testing and documentation for site_builder, including run_id filter
  - Fix missing header in Index page and cut-off tooltip
  - Add run_id to path for validation files


0.7.6
-----------------
* New Validation Renderer! Supports turning validation results into HTML and displays differences between the expected
  and the observed attributes of a dataset.
* Data Documentation sites are now fully configurable; a data context can be configured to generate multiple
  sites built with different GE objects to support a variety of data documentation use cases. See data documentation
  guide for more detail.
* CLI now has a new top-level command, `build-documentation` that can support rendering documentation for specified
  sites and even named data assets in a specific site.
* Introduced DotDict and LooselyTypedDotDict classes that allow to enforce typing of dictionaries.
* Bug fixes: improved internal logic of rendering data documentation, slack notification, and CLI profile command when
  datasource argument was not provided.

0.7.5
-----------------
* Fix missing requirement for pypandoc brought in from markdown support for notes rendering.

0.7.4
-----------------
* Fix numerous rendering bugs and formatting issues for rendering documentation.
* Add support for pandas extension dtypes in pandas backend of expect_column_values_to_be_of_type and
  expect_column_values_to_be_in_type_list and fix bug affecting some dtype-based checks.
* Add datetime and boolean column-type detection in BasicDatasetProfiler.
* Improve BasicDatasetProfiler performance by disabling interactive evaluation when output of expectation is not
  immediately used for determining next expectations in profile.
* Add support for rendering expectation_suite and expectation_level notes from meta in docs.
* Fix minor formatting issue in readthedocs documentation.

0.7.3
-----------------
* BREAKING: Harmonize expect_column_values_to_be_of_type and expect_column_values_to_be_in_type_list semantics in
  Pandas with other backends, including support for None type and type_list parameters to support profiling.
  *These type expectations now rely exclusively on native python or numpy type names.*
* Add configurable support for Custom DataAsset modules to DataContext
* Improve support for setting and inheriting custom data_asset_type names
* Add tooltips with expectations backing data elements to rendered documentation
* Allow better selective disabling of tests (thanks @RoyalITS)
* Fix documentation build errors causing missing code blocks on readthedocs
* Update the parameter naming system in DataContext to reflect data_asset_name *and* expectation_suite_name
* Change scary warning about discarding expectations to be clearer, less scary, and only in log
* Improve profiler support for boolean types, value_counts, and type detection
* Allow user to specify data_assets to profile via CLI
* Support CLI rendering of expectation_suite and EVR-based documentation

0.7.2
-----------------
* Improved error detection and handling in CLI "add datasource" feature
* Fixes in rendering of profiling results (descriptive renderer of validation results)
* Query Generator of SQLAlchemy datasource adds tables in non-default schemas to the data asset namespace
* Added convenience methods to display HTML renderers of sections in Jupyter notebooks
* Implemented prescriptive rendering of expectations for most expectation types

0.7.1
------------

* Added documentation/tutorials/videos for onboarding and new profiling and documentation features
* Added prescriptive documentation built from expectation suites
* Improved index, layout, and navigation of data context HTML documentation site
* Bug fix: non-Python files were not included in the package
* Improved the rendering logic to gracefully deal with failed expectations
* Improved the basic dataset profiler to be more resilient
* Implement expect_column_values_to_be_of_type, expect_column_values_to_be_in_type_list for SparkDFDataset
* Updated CLI with a new documentation command and improved profile and render commands
* Expectation suites and validation results within a data context are saved in a more readable form (with indentation)
* Improved compatibility between SparkDatasource and InMemoryGenerator
* Optimization for Pandas column type checking
* Optimization for Spark duplicate value expectation (thanks @orenovadia!)
* Default run_id format no longer includes ":" and specifies UTC time
* Other internal improvements and bug fixes


0.7.0
------------

Version 0.7 of Great Expectations is HUGE. It introduces several major new features
and a large number of improvements, including breaking API changes.

The core vocabulary of expectations remains consistent. Upgrading to
the new version of GE will primarily require changes to code that
uses data contexts; existing expectation suites will require only changes
to top-level names.

 * Major update of Data Contexts. Data Contexts now offer significantly \
   more support for building and maintaining expectation suites and \
   interacting with existing pipeline systems, including providing a namespace for objects.\
   They can handle integrating, registering, and storing validation results, and
   provide a namespace for data assets, making **batches** first-class citizens in GE.
   Read more: :ref:`data_context` or :py:mod:`great_expectations.data_context`

 * Major refactor of autoinspect. Autoinspect is now built around a module
   called "profile" which provides a class-based structure for building
   expectation suites. There is no longer a default  "autoinspect_func" --
   calling autoinspect requires explicitly passing the desired profiler. See :ref:`profiling`

 * New "Compile to Docs" feature produces beautiful documentation from expectations and expectation
   validation reports, helping keep teams on the same page.

 * Name clarifications: we've stopped using the overloaded terms "expectations
   config" and "config" and instead use "expectation suite" to refer to a
   collection (or suite!) of expectations that can be used for validating a
   data asset.

   - Expectation Suites include several top level keys that are useful \
     for organizing content in a data context: data_asset_name, \
     expectation_suite_name, and data_asset_type. When a data_asset is \
     validated, those keys will be placed in the `meta` key of the \
     validation result.

 * Major enhancement to the CLI tool including `init`, `render` and more flexibility with `validate`

 * Added helper notebooks to make it easy to get started. Each notebook acts as a combination of \
   tutorial and code scaffolding, to help you quickly learn best practices by applying them to \
   your own data.

 * Relaxed constraints on expectation parameter values, making it possible to declare many column
   aggregate expectations in a way that is always "vacuously" true, such as
   ``expect_column_values_to_be_between`` ``None`` and ``None``. This makes it possible to progressively
   tighten expectations while using them as the basis for profiling results and documentation.

  * Enabled caching on dataset objects by default.

 * Bugfixes and improvements:

   * New expectations:

     * expect_column_quantile_values_to_be_between
     * expect_column_distinct_values_to_be_in_set

   * Added support for ``head`` method on all current backends, returning a PandasDataset
   * More implemented expectations for SparkDF Dataset with optimizations

     * expect_column_values_to_be_between
     * expect_column_median_to_be_between
     * expect_column_value_lengths_to_be_between

   * Optimized histogram fetching for SqlalchemyDataset and SparkDFDataset
   * Added cross-platform internal partition method, paving path for improved profiling
   * Fixed bug with outputstrftime not being honored in PandasDataset
   * Fixed series naming for column value counts
   * Standardized naming for expect_column_values_to_be_of_type
   * Standardized and made explicit use of sample normalization in stdev calculation
   * Added from_dataset helper
   * Internal testing improvements
   * Documentation reorganization and improvements
   * Introduce custom exceptions for more detailed error logs

0.6.1
------------
* Re-add testing (and support) for py2
* NOTE: Support for SqlAlchemyDataset and SparkDFDataset is enabled via optional install \
  (e.g. ``pip install great_expectations[sqlalchemy]`` or ``pip install great_expectations[spark]``)

0.6.0
------------
* Add support for SparkDFDataset and caching (HUGE work from @cselig)
* Migrate distributional expectations to new testing framework
* Add support for two new expectations: expect_column_distinct_values_to_contain_set
  and expect_column_distinct_values_to_equal_set (thanks @RoyalTS)
* FUTURE BREAKING CHANGE: The new cache mechanism for Datasets, \
  when enabled, causes GE to assume that dataset does not change between evaluation of individual expectations. \
  We anticipate this will become the future default behavior.
* BREAKING CHANGE: Drop official support pandas < 0.22

0.5.1
---------------
* **Fix** issue where no result_format available for expect_column_values_to_be_null caused error
* Use vectorized computation in pandas (#443, #445; thanks @RoyalTS)


0.5.0
----------------
* Restructured class hierarchy to have a more generic DataAsset parent that maintains expectation logic separate \
  from the tabular organization of Dataset expectations
* Added new FileDataAsset and associated expectations (#416 thanks @anhollis)
* Added support for date/datetime type columns in some SQLAlchemy expectations (#413)
* Added support for a multicolumn expectation, expect multicolumn values to be unique (#408)
* **Optimization**: You can now disable `partial_unexpected_counts` by setting the `partial_unexpected_count` value to \
  0 in the result_format argument, and we do not compute it when it would not be returned. (#431, thanks @eugmandel)
* **Fix**: Correct error in unexpected_percent computations for sqlalchemy when unexpected values exceed limit (#424)
* **Fix**: Pass meta object to expectation result (#415, thanks @jseeman)
* Add support for multicolumn expectations, with `expect_multicolumn_values_to_be_unique` as an example (#406)
* Add dataset class to from_pandas to simplify using custom datasets (#404, thanks @jtilly)
* Add schema support for sqlalchemy data context (#410, thanks @rahulj51)
* Minor documentation, warning, and testing improvements (thanks @zdog).


0.4.5
----------------
* Add a new autoinspect API and remove default expectations.
* Improve details for expect_table_columns_to_match_ordered_list (#379, thanks @rlshuhart)
* Linting fixes (thanks @elsander)
* Add support for dataset_class in from_pandas (thanks @jtilly)
* Improve redshift compatibility by correcting faulty isnull operator (thanks @avanderm)
* Adjust partitions to use tail_weight to improve JSON compatibility and
  support special cases of KL Divergence (thanks @anhollis)
* Enable custom_sql datasets for databases with multiple schemas, by
  adding a fallback for column reflection (#387, thanks @elsander)
* Remove `IF NOT EXISTS` check for custom sql temporary tables, for
  Redshift compatibility (#372, thanks @elsander)
* Allow users to pass args/kwargs for engine creation in
  SqlAlchemyDataContext (#369, thanks @elsander)
* Add support for custom schema in SqlAlchemyDataset (#370, thanks @elsander)
* Use getfullargspec to avoid deprecation warnings.
* Add expect_column_values_to_be_unique to SqlAlchemyDataset
* **Fix** map expectations for categorical columns (thanks @eugmandel)
* Improve internal testing suite (thanks @anhollis and @ccnobbli)
* Consistently use value_set instead of mixing value_set and values_set (thanks @njsmith8)

0.4.4
----------------
* Improve CLI help and set CLI return value to the number of unmet expectations
* Add error handling for empty columns to SqlAlchemyDataset, and associated tests
* **Fix** broken support for older pandas versions (#346)
* **Fix** pandas deepcopy issue (#342)

0.4.3
-------
* Improve type lists in expect_column_type_to_be[_in_list] (thanks @smontanaro and @ccnobbli)
* Update cli to use entry_points for conda compatibility, and add version option to cli
* Remove extraneous development dependency to airflow
* Address SQlAlchemy warnings in median computation
* Improve glossary in documentation
* Add 'statistics' section to validation report with overall validation results (thanks @sotte)
* Add support for parameterized expectations
* Improve support for custom expectations with better error messages (thanks @syk0saje)
* Implement expect_column_value_lenghts_to_[be_between|equal] for SQAlchemy (thanks @ccnobbli)
* **Fix** PandasDataset subclasses to inherit child class

0.4.2
-------
* **Fix** bugs in expect_column_values_to_[not]_be_null: computing unexpected value percentages and handling all-null (thanks @ccnobbli)
* Support mysql use of Decimal type (thanks @bouke-nederstigt)
* Add new expectation expect_column_values_to_not_match_regex_list.

  * Change behavior of expect_column_values_to_match_regex_list to use python re.findall in PandasDataset, relaxing \
    matching of individuals expressions to allow matches anywhere in the string.

* **Fix** documentation errors and other small errors (thanks @roblim, @ccnobbli)

0.4.1
-------
* Correct inclusion of new data_context module in source distribution

0.4.0
-------
* Initial implementation of data context API and SqlAlchemyDataset including implementations of the following \
  expectations:

  * expect_column_to_exist
  * expect_table_row_count_to_be
  * expect_table_row_count_to_be_between
  * expect_column_values_to_not_be_null
  * expect_column_values_to_be_null
  * expect_column_values_to_be_in_set
  * expect_column_values_to_be_between
  * expect_column_mean_to_be
  * expect_column_min_to_be
  * expect_column_max_to_be
  * expect_column_sum_to_be
  * expect_column_unique_value_count_to_be_between
  * expect_column_proportion_of_unique_values_to_be_between

* Major refactor of output_format to new result_format parameter. See docs for full details:

  * exception_list and related uses of the term exception have been renamed to unexpected
  * Output formats are explicitly hierarchical now, with BOOLEAN_ONLY < BASIC < SUMMARY < COMPLETE. \
    All *column_aggregate_expectation* expectations now return element count and related information included at the \
    BASIC level or higher.

* New expectation available for parameterized distributions--\
  expect_column_parameterized_distribution_ks_test_p_value_to_be_greater_than (what a name! :) -- (thanks @ccnobbli)
* ge.from_pandas() utility (thanks @schrockn)
* Pandas operations on a PandasDataset now return another PandasDataset (thanks @dlwhite5)
* expect_column_to_exist now takes a column_index parameter to specify column order (thanks @louispotok)
* Top-level validate option (ge.validate())
* ge.read_json() helper (thanks @rjurney)
* Behind-the-scenes improvements to testing framework to ensure parity across data contexts.
* Documentation improvements, bug-fixes, and internal api improvements

0.3.2
-------
* Include requirements file in source dist to support conda

0.3.1
--------
* **Fix** infinite recursion error when building custom expectations
* Catch dateutil parsing overflow errors

0.2
-----
* Distributional expectations and associated helpers are improved and renamed to be more clear regarding the tests they apply
* Expectation decorators have been refactored significantly to streamline implementing expectations and support custom expectations
* API and examples for custom expectations are available
* New output formats are available for all expectations
* Significant improvements to test suite and compatibility<|MERGE_RESOLUTION|>--- conflicted
+++ resolved
@@ -6,13 +6,7 @@
 
 Develop
 -----------------
-<<<<<<< HEAD
-* [FEATURE] Add OpsgenieAlertAction
-* [ENHANCEMENT] Snowflake uses temp tables by default while still allowing transient tables.
-* [ENHANCEMENT] Enabled use of lowercase table and column names in GE with the `use_quoted_name` key in batch_kwargs
-* [BUGFIX] Basic suite builder profiler (suite scaffold) skips excluded expectations
 * [ENHANCEMENT] Add a store_backend_id property to StoreBackend #2030
-=======
 
 0.12.9
 -----------------
@@ -31,7 +25,6 @@
 * [DOCS] Update Virtual Environment Example #2027 (thanks @shapiroj18!)
 * [DOCS] Update implemented_expectations.rst (thanks @jdimatteo!)
 * [DOCS] Update how_to_configure_a_pandas_s3_datasource.rst #2042 (thanks @CarstenFrommhold!)
->>>>>>> dde21fa3
 
 0.12.7
 -----------------
