--- conflicted
+++ resolved
@@ -7,13 +7,10 @@
 Develop
 -----------------
 * [ENHANCEMENT] Add support for connection_string and url in configuring DatabaseStoreBackend, bringing parity to other SQL-based objects. In the rare case of user code that instantiates a DatabaseStoreBackend without using the Great Expectations config architecture, users should ensure they are providing kwargs to init, because the init signature order has changed.
-<<<<<<< HEAD
 * [BUGFIX] Fixed a bug in the error printing logic in several exception handling blocks in the Data Docs rendering. This will make it easier for users to submit error messages in case of an error in rendering.
 * [ENHANCEMENT] Improved exception handling in the Slack notifications rendering logic
 * [DOCS] Miscellaneous doc improvements
-=======
 * [DOCS] Update cloud composer workflow to use GCSStoreBackendDefaults
->>>>>>> b765f6c0
 
 
 0.13.2
