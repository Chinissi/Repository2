.. _changelog:

#########
Changelog
#########

Develop
-----------------
* [BUGFIX] SuiteEditNotebookRenderer no longer break GCS and S3 data paths
<<<<<<< HEAD
* [FEATURE] Store Backend Configurations for maintaining Expectations Store, Validations Store, Data Docs Store, and Project Configuration in flexible locations (filesystem, AWS S3, GCP, and other cloud platforms).
* [ENHANCEMENT] Splitting the Project and the Anonymous Data Context ID configurations (i.e., instead of a single monolithic configuration), with the flexibility to persist them in different locations (filesystem, AWS S3, GCP, and other cloud platforms).
* [ENHANCEMENT] Canonical API for creating, loading, and building out the Data Context programmatically, with a convenience method for managing a standard DataContext configuration, comprised of a Spark Dataframe Datasource and the Action List Validation Operator, while persisting all artifacts (Expectation Suites, Validation Results, and Data Docs) in AWS S3, provided as a reference implementation.
=======
* [FEATURE] Add new exception: expect_multicolumn_sum_to_equal for `pandas` and `Spark` (thanks @chipmyersjr)!
>>>>>>> b351560d

0.12.0
-----------------
* [BREAKING] This release includes a breaking change that *only* affects users who directly call `add_expectation`, `remove_expectation`, or `find_expectations`. (Most users do not use these APIs but add Expectations by stating them directly on Datasets). Those methods have been updated to take an ExpectationConfiguration object and `match_type` object. The change provides more flexibility in determining which expectations should be modified and allows us provide substantially improved support for two major features that we have frequently heard requested: conditional Expectations and more flexible multi-column custom expectations. See :ref:`expectation_suite_operations`_ and :ref:`migrating_versions`_ for more information.
* [FEATURE] Add support for conditional expectations using pandas execution engine (#1217 HUGE thanks @arsenii!)
* [FEATURE] ValidationActions can now consume and return "payload", which can be used to share information across ValidationActions
* [FEATURE] Add support for nested columns in the PySpark expectations (thanks @bramelfrink)!
* [FEATURE] add support for `expect_column_values_to_be_increasing` to `Spark` (thanks @mikaylaedwards)!
* [FEATURE] add support for `expect_column_values_to_be_decreasing` to `Spark` (thanks @mikaylaedwards)!
* [FEATURE] Slack Messages sent as ValidationActions now have link to DataDocs, if available.
* [FEATURE] Expectations now define “domain,” “success,” and “runtime” kwargs to allow them to determine expectation equivalence for updating expectations. Fixes column pair expectation update logic.
* [ENHANCEMENT] Add a `skip_and_clean_missing` flag to `DefaultSiteIndexBuilder.build` (default True). If True, when an index page is being built and an existing HTML page does not have corresponding source data (i.e. an expectation suite or validation result was removed from source store), the HTML page is automatically deleted and will not appear in the index. This ensures that the expectations store and validations store are the source of truth for Data Docs.
* [ENHANCEMENT] Include datetime and bool column types in descriptive documentation results
* [ENHANCEMENT] Improve data docs page breadcrumbs to have clearer run information
* [ENHANCEMENT] Data Docs Validation Results only shows unexpected value counts if all unexpected values are available
* [ENHANCEMENT] Convert GE version key from great_expectations.__version__ to great_expectations_version (thanks, @cwerner!) (#1606)
* [ENHANCEMENT] Add support in JSON Schema profiler for combining schema with anyOf key and creating nullability expectations
* [BUGFIX] Add guard for checking Redshift Dialect in match_like_pattern expectation
* [BUGFIX] Fix content_block build failure for dictionary content - (thanks @jliew!) #1722
* [BUGFIX] Fix bug that was preventing env var substitution in `config_variables.yml` when not at the top level
* [BUGFIX] Fix issue where expect_column_values_to_be_in_type_list did not work with positional type_list argument in SqlAlchemyDataset or SparkDFDataset
* [BUGFIX] Fixes a bug that was causing exceptions to occur if user had a Data Docs config excluding a particular site section
* [DOCS] Add how-to guides for configuring MySQL and MSSQL Datasources
* [DOCS] Add information about issue tags to contributing docs
* [DEPRECATION] Deprecate demo suite behavior in `suite new`

0.11.9
-----------------
* [FEATURE] New Dataset Support: Microsoft SQL Server
* [FEATURE] Render expectation validation results to markdown
* [FEATURE] Add --assume-yes/--yes/-y option to cli docs build command (thanks @feluelle)
* [FEATURE] Add SSO and SSH key pair authentication for Snowflake (thanks @dmateusp)
* [FEATURE] Add pattern-matching expectations that use the Standard SQL "LIKE" operator: "expect_column_values_to_match_like_pattern", "expect_column_values_to_not_match_like_pattern", "expect_column_values_to_match_like_pattern_list", and "expect_column_values_to_not_match_like_pattern_list"
* [ENHANCEMENT] Make Data Docs rendering of profiling results more flexible by deprecating the reliance on validation results having the specific run_name of "profiling"
* [ENHANCEMENT] Use green checkmark in Slack msgs instead of tada
* [ENHANCEMENT] log class instantiation errors for better debugging
* [BUGFIX] usage_statistics decorator now handles 'dry_run' flag
* [BUGFIX] Add spark_context to DatasourceConfigSchema (#1713) (thanks @Dandandan)
* [BUGFIX] Handle case when unexpected_count list element is str
* [DOCS] Deploying Data Docs
* [DOCS] New how-to guide: How to instantiate a Data Context on an EMR Spark cluster
* [DOCS] Managed Spark DF Documentation #1729 (thanks @mgorsk1)
* [DOCS] Typos and clarifications (thanks @dechoma @sbrugman @rexboyce)

0.11.8
-----------------
* [FEATURE] Customizable "Suite Edit" generated notebooks
* [ENHANCEMENT] Add support and docs for loading evaluation parameter from SQL database
* [ENHANCEMENT] Fixed some typos/grammar and a broken link in the suite_scaffold_notebook_renderer
* [ENHANCEMENT] allow updates to DatabaseStoreBackend keys by default, requiring `allow_update=False` to disallow
* [ENHANCEMENT] Improve support for prefixes declared in TupleS3StoreBackend that include reserved characters
* [BUGFIX] Fix issue where allow_updates was set for StoreBackend that did not support it
* [BUGFIX] Fix issue where GlobReaderBatchKwargsGenerator failed with relative base_directory
* [BUGFIX] Adding explicit requirement for "importlib-metadata" (needed for Python versions prior to Python 3.8).
* [MAINTENANCE] Install GitHub Dependabot
* [BUGFIX] Fix missing importlib for python 3.8 #1651

0.11.7
-----------------
* [ENHANCEMENT] Improve CLI error handling.
* [ENHANCEMENT] Do not register signal handlers if not running in main thread
* [ENHANCEMENT] store_backend (S3 and GCS) now throws InvalidKeyError if file does not exist at expected location
* [BUGFIX] ProfilerTypeMapping uses lists instead of sets to prevent serialization errors when saving suites created by JsonSchemaProfiler
* [DOCS] Update suite scaffold how-to
* [DOCS] Docs/how to define expectations that span multiple tables
* [DOCS] how to metadata stores validation on s3

0.11.6
-----------------
* [FEATURE] Auto-install Python DB packages.  If the required packages for a DB library are not installed, GE will offer the user to install them, without exiting CLI
* [FEATURE] Add new expectation expect_table_row_count_to_equal_other_table for SqlAlchemyDataset
* [FEATURE] A profiler that builds suites from JSONSchema files
* [ENHANCEMENT] Add ``.feather`` file support to PandasDatasource
* [ENHANCEMENT] Use ``colorama init`` to support terminal color on Windows
* [ENHANCEMENT] Update how_to_trigger_slack_notifications_as_a_validation_action.rst
* [ENHANCEMENT] Added note for config_version in great_expectations.yml
* [ENHANCEMENT] Implement "column_quantiles" for MySQL (via a compound SQLAlchemy query, since MySQL does not support "percentile_disc")
* [BUGFIX] "data_asset.validate" events with "data_asset_name" key in the batch kwargs were failing schema validation
* [BUGFIX] database_store_backend does not support storing Expectations in DB
* [BUGFIX] instantiation of ExpectationSuite always adds GE version metadata to prevent datadocs from crashing
* [BUGFIX] Fix all tests having to do with missing data source libraries
* [DOCS] will/docs/how_to/Store Expectations on Google Cloud Store

0.11.5
-----------------
* [FEATURE] Add support for expect_column_values_to_match_regex_list exception for Spark backend
* [ENHANCEMENT] Added 3 new usage stats events: "cli.new_ds_choice", "data_context.add_datasource", and "datasource.sqlalchemy.connect"
* [ENHANCEMENT] Support platform_specific_separator flag for TupleS3StoreBackend prefix
* [ENHANCEMENT] Allow environment substitution in config_variables.yml
* [BUGFIX] fixed issue where calling head() on a SqlAlchemyDataset would fail if the underlying table is empty
* [BUGFIX] fixed bug in rounding of mostly argument to nullity expectations produced by the BasicSuiteBuilderProfiler
* [DOCS] New How-to guide: How to add a Validation Operator (+ updated in Validation Operator doc strings)

0.11.4
-----------------
* [BUGIFX] Fixed an error that crashed the CLI when called in an environment with neither SQLAlchemy nor google.auth installed

0.11.3
-----------------
* [ENHANCEMENT] Removed the misleading scary "Site doesn't exist or is inaccessible" message that the CLI displayed before building Data Docs for the first time.
* [ENHANCEMENT] Catch sqlalchemy.exc.ArgumentError and google.auth.exceptions.GoogleAuthError in SqlAlchemyDatasource __init__ and re-raise them as DatasourceInitializationError - this allows the CLI to execute its retry logic when users provide a malformed SQLAlchemy URL or attempt to connect to a BigQuery project without having proper authentication.
* [BUGFIX] Fixed issue where the URL of the Glossary of Expectations article in the auto-generated suite edit notebook was wrong (out of date) (#1557).
* [BUGFIX] Use renderer_type to set paths in jinja templates instead of utm_medium since utm_medium is optional
* [ENHANCEMENT] Bring in custom_views_directory in DefaultJinjaView to enable custom jinja templates stored in plugins dir
* [BUGFIX] fixed glossary links in walkthrough modal, README, CTA button, scaffold notebook
* [BUGFIX] Improved TupleGCSStoreBackend configurability (#1398 #1399)
* [BUGFIX] Data Docs: switch bootstrap-table-filter-control.min.js to CDN
* [ENHANCEMENT] BasicSuiteBuilderProfiler now rounds mostly values for readability
* [DOCS] Add AutoAPI as the primary source for API Reference docs.

0.11.2
-----------------
* [FEATURE] Add support for expect_volumn_values_to_match_json_schema exception for Spark backend (thanks @chipmyersjr!)
* [ENHANCEMENT] Add formatted __repr__ for ValidationOperatorResult
* [ENHANCEMENT] add option to suppress logging when getting expectation suite
* [BUGFIX] Fix object name construction when calling SqlAlchemyDataset.head (thanks @mascah!)
* [BUGFIX] Fixed bug where evaluation parameters used in arithmetic expressions would not be identified as upstream dependencies.
* [BUGFIX] Fix issue where DatabaseStoreBackend threw IntegrityError when storing same metric twice
* [FEATURE] Added new cli upgrade helper to help facilitate upgrading projects to be compatible with GE 0.11.
  See :ref:`upgrading_to_0.11` for more info.
* [BUGFIX] Fixed bug preventing GCS Data Docs sites to cleaned
* [BUGFIX] Correct doc link in checkpoint yml
* [BUGFIX] Fixed issue where CLI checkpoint list truncated names (#1518)
* [BUGFIX] Fix S3 Batch Kwargs Generator incorrect migration to new build_batch_kwargs API
* [BUGFIX] Fix missing images in data docs walkthrough modal
* [BUGFIX] Fix bug in checkpoints that was causing incorrect run_time to be set
* [BUGFIX] Fix issue where data docs could remove trailing zeros from values when low precision was requested

0.11.1
-----------------
* [BUGFIX] Fixed bug that was caused by comparison between timezone aware and non-aware datetimes
* [DOCS] Updated docs with info on typed run ids and validation operator results
* [BUGFIX] Update call-to-action buttons on index page with correct URLs

0.11.0
-----------------
* [BREAKING] ``run_id`` is now typed using the new ``RunIdentifier`` class, which consists of a ``run_time`` and
  ``run_name``. Existing projects that have Expectation Suite Validation Results must be migrated.
  See :ref:`upgrading_to_0.11` for instructions.
* [BREAKING] ``ValidationMetric`` and ``ValidationMetricIdentifier`` objects now have a ``data_asset_name`` attribute.
  Existing projects with evaluation parameter stores that have database backends must be migrated.
  See :ref:`upgrading_to_0.11` for instructions.
* [BREAKING] ``ValidationOperator.run`` now returns an instance of new type, ``ValidationOperatorResult`` (instead of a
  dictionary). If your code uses output from Validation Operators, it must be updated.
* Major update to the styling and organization of documentation! Watch for more content and reorganization as we continue to improve the documentation experience with Great Expectations.
* [FEATURE] Data Docs: redesigned index page with paginated/sortable/searchable/filterable tables
* [FEATURE] Data Docs: searchable tables on Expectation Suite Validation Result pages
* ``data_asset_name`` is now added to batch_kwargs by batch_kwargs_generators (if available) and surfaced in Data Docs
* Renamed all ``generator_asset`` parameters to ``data_asset_name``
* Updated the dateutil dependency
* Added experimental QueryStore
* Removed deprecated cli tap command
* Added of 0.11 upgrade helper
* Corrected Scaffold maturity language in notebook to Experimental
* Updated the installation/configuration documentation for Snowflake users
* [ENHANCEMENT] Improved error messages for misconfigured checkpoints.
* [BUGFIX] Fixed bug that could cause some substituted variables in DataContext config to be saved to `great_expectations.yml`

0.10.12
-----------------
* [DOCS] Improved help for CLI `checkpoint` command
* [BUGFIX] BasicSuiteBuilderProfiler could include extra expectations when only some expectations were selected (#1422)
* [FEATURE] add support for `expect_multicolumn_values_to_be_unique` and `expect_column_pair_values_A_to_be_greater_than_B`
  to `Spark`. Thanks @WilliamWsyHK!
* [ENHANCEMENT] Allow a dictionary of variables can be passed to the DataContext constructor to allow override
  config variables at runtime. Thanks @balexander!
* [FEATURE] add support for `expect_column_pair_values_A_to_be_greater_than_B` to `Spark`.
* [BUGFIX] Remove SQLAlchemy typehints to avoid requiring library (thanks @mzjp2)!
* [BUGFIX] Fix issue where quantile boundaries could not be set to zero. Thanks @kokes!

0.10.11
-----------------
* Bugfix: build_data_docs list_keys for GCS returns keys and when empty a more user friendly message
* ENHANCEMENT: Enable Redshift Quantile Profiling


0.10.10
-----------------
* Removed out-of-date Airflow integration examples. This repo provides a comprehensive example of Airflow integration: `#GE Airflow Example <https://github.com/superconductive/ge_tutorials>`_
* Bugfix suite scaffold notebook now has correct suite name in first markdown cell.
* Bugfix: fixed an example in the custom expectations documentation article - "result" key was missing in the returned dictionary
* Data Docs Bugfix: template string substitution is now done using .safe_substitute(), to handle cases where string templates
  or substitution params have extraneous $ signs. Also added logic to handle templates where intended output has groupings of 2 or more $ signs
* Docs fix: fix in yml for example action_list_operator for metrics
* GE is now auto-linted using Black

-----------------

* DataContext.get_docs_sites_urls now raises error if non-existent site_name is specified
* Bugfix for the CLI command `docs build` ignoring the --site_name argument (#1378)
* Bugfix and refactor for `datasource delete` CLI command (#1386) @mzjp2
* Instantiate datasources and validate config only when datasource is used (#1374) @mzjp2
* suite delete changed from an optional argument to a required one
* bugfix for uploading objects to GCP #1393
* added a new usage stats event for the case when a data context is created through CLI
* tuplefilestore backend, expectationstore backend remove_key bugs fixed
* no url is returned on empty data_docs site
* return url for resource only if key exists
* Test added for the period special char case
* updated checkpoint module to not require sqlalchemy
* added BigQuery as an option in the list of databases in the CLI
* added special cases for handling BigQuery - table names are already qualified with schema name, so we must make sure that we do not prepend the schema name twice
* changed the prompt for the name of the temp table in BigQuery in the CLI to hint that a fully qualified name (project.dataset.table) should be provided
* Bugfix for: expect_column_quantile_values_to_be_between expectation throws an "unexpected keyword WITHIN" on BigQuery (#1391)

0.10.8
-----------------
* added support for overriding the default jupyter command via a GE_JUPYTER_COMMAND environment variable (#1347) @nehiljain
* Bugfix for checkpoint missing template (#1379)

0.10.7
-----------------
* crud delete suite bug fix

0.10.6
-----------------

* Checkpoints: a new feature to ease deployment of suites into your pipelines
  - DataContext.list_checkpoints() returns a list of checkpoint names found in the project
  - DataContext.get_checkpoint() returns a validated dictionary loaded from yml
  - new cli commands
    - `checkpoint new`
    - `checkpoint list`
    - `checkpoint run`
    - `checkpoint script`
* marked cli `tap` commands as deprecating on next release
* marked cli `validation-operator run` command as deprecating
* internal improvements in the cli code
* Improve UpdateDataDocsAction docs

0.10.5
-----------------

* improvements to ge.read_json tests
* tidy up the changelog

  - Fix bullet list spacing issues
  - Fix 0.10. formatting
  - Drop roadmap_and_changelog.rst and move changelog.rst to the top level of the table of contents
* DataContext.run_validation_operator() now raises a DataContextError if:
  - no batches are passed
  - batches are of the the wrong type
  - no matching validation operator is found in the project
* Clarified scaffolding language in scaffold notebook
* DataContext.create() adds an additional directory: `checkpoints`
* Marked tap command for deprecation in next major release

0.10.4
-----------------
* consolidated error handling in CLI DataContext loading
* new cli command `suite scaffold` to speed up creation of suites
* new cli command `suite demo` that creates an example suite
* Update bigquery.rst `#1330 <https://github.com/great-expectations/great_expectations/issues/1330>`_
* Fix datetime reference in create_expectations.rst `#1321 <https://github.com/great-expectations/great_expectations/issues/1321>`_ Thanks @jschendel !
* Update issue templates
* CLI command experimental decorator
* Update style_guide.rst
* Add pull request template
* Use pickle to generate hash for dataframes with unhashable objects. `#1315 <https://github.com/great-expectations/great_expectations/issues/1315>`_ Thanks @shahinism !
* Unpin pytest

0.10.3
-----------------
* Use pickle to generate hash for dataframes with unhashable objects.

0.10.2
-----------------
* renamed NotebookRenderer to SuiteEditNotebookRenderer
* SuiteEditNotebookRenderer now lints using black
* New SuiteScaffoldNotebookRenderer renderer to expedite suite creation
* removed autopep8 dependency
* bugfix: extra backslash in S3 urls if store was configured without a prefix `#1314 <https://github.com/great-expectations/great_expectations/issues/1314>`_

0.10.1
-----------------
* removing bootstrap scrollspy on table of contents `#1282 <https://github.com/great-expectations/great_expectations/issues/1282>`_
* Silently tolerate connection timeout during usage stats reporting

0.10.0
-----------------
* (BREAKING) Clarified API language: renamed all ``generator`` parameters and methods to the more correct ``batch_kwargs_generator`` language. Existing projects may require simple migration steps. See :ref:`Upgrading to 0.10.x` for instructions.
* Adds anonymized usage statistics to Great Expectations. See this article for details: :ref:`Usage Statistics`.
* CLI: improve look/consistency of ``docs list``, ``suite list``, and ``datasource list`` output; add ``store list`` and ``validation-operator list`` commands.
* New SuiteBuilderProfiler that facilitates faster suite generation by allowing columns to be profiled
* Added two convenience methods to ExpectationSuite: get_table_expectations & get_column_expectations
* Added optional profiler_configuration to DataContext.profile() and DataAsset.profile()
* Added list_available_expectation_types() to DataAsset

0.9.11
-----------------
* Add evaluation parameters support in WarningAndFailureExpectationSuitesValidationOperator `#1284 <https://github.com/great-expectations/great_expectations/issues/1284>`_ thanks `@balexander <https://github.com/balexander>`_
* Fix compatibility with MS SQL Server. `#1269 <https://github.com/great-expectations/great_expectations/issues/1269>`_ thanks `@kepiej <https://github.com/kepiej>`_
* Bug fixes for query_generator `#1292 <https://github.com/great-expectations/great_expectations/issues/1292>`_ thanks `@ian-whitestone <https://github.com/ian-whitestone>`_

0.9.10
-----------------
* Data Docs: improve configurability of site_section_builders
* TupleFilesystemStoreBackend now ignore `.ipynb_checkpoints` directories `#1203 <https://github.com/great-expectations/great_expectations/issues/1203>`_
* bugfix for Data Docs links encoding on S3 `#1235 <https://github.com/great-expectations/great_expectations/issues/1235>`_

0.9.9
-----------------
* Allow evaluation parameters support in run_validation_operator
* Add log_level parameter to jupyter_ux.setup_notebook_logging.
* Add experimental display_profiled_column_evrs_as_section and display_column_evrs_as_section methods, with a minor (nonbreaking) refactor to create a new _render_for_jupyter method.
* Allow selection of site in UpdateDataDocsAction with new arg target_site_names in great_expectations.yml
* Fix issue with regular expression support in BigQuery (#1244)

0.9.8
-----------------
* Allow basic operations in evaluation parameters, with or without evaluation parameters.
* When unexpected exceptions occur (e.g., during data docs rendering), the user will see detailed error messages, providing information about the specific issue as well as the stack trace.
* Remove the "project new" option from the command line (since it is not implemented; users can only run "init" to create a new project).
* Update type detection for bigquery based on driver changes in pybigquery driver 0.4.14. Added a warning for users who are running an older pybigquery driver
* added execution tests to the NotebookRenderer to mitigate codegen risks
* Add option "persist", true by default, for SparkDFDataset to persist the DataFrame it is passed. This addresses #1133 in a deeper way (thanks @tejsvirai for the robust debugging support and reproduction on spark).

  * Disabling this option should *only* be done if the user has *already* externally persisted the DataFrame, or if the dataset is too large to persist but *computations are guaranteed to be stable across jobs*.

* Enable passing dataset kwargs through datasource via dataset_options batch_kwarg.
* Fix AttributeError when validating expectations from a JSON file
* Data Docs: fix bug that was causing erratic scrolling behavior when table of contents contains many columns
* Data Docs: add ability to hide how-to buttons and related content in Data Docs

0.9.7
-----------------
* Update marshmallow dependency to >3. NOTE: as of this release, you MUST use marshamllow >3.0, which REQUIRES python 3. (`#1187 <https://github.com/great-expectations/great_expectations/issues/1187>`_) @jcampbell

  * Schema checking is now stricter for expectation suites, and data_asset_name must not be present as a top-level key in expectation suite json. It is safe to remove.
  * Similarly, datasource configuration must now adhere strictly to the required schema, including having any required credentials stored in the "credentials" dictionary.

* New beta CLI command: `tap new` that generates an executable python file to expedite deployments. (`#1193 <https://github.com/great-expectations/great_expectations/issues/1193>`_) @Aylr
* bugfix in TableBatchKwargsGenerator docs
* Added feature maturity in README (`#1203 <https://github.com/great-expectations/great_expectations/issues/1203>`_) @kyleaton
* Fix failing test that should skip if postgresql not running (`#1199 <https://github.com/great-expectations/great_expectations/issues/1199>`_) @cicdw


0.9.6
-----------------
* validate result dict when instantiating an ExpectationValidationResult (`#1133 <https://github.com/great-expectations/great_expectations/issues/1133>`_)
* DataDocs: Expectation Suite name on Validation Result pages now link to Expectation Suite page
* `great_expectations init`: cli now asks user if csv has header when adding a Spark Datasource with csv file
* Improve support for using GCP Storage Bucket as a Data Docs Site backend (thanks @hammadzz)
* fix notebook renderer handling for expectations with no column kwarg and table not in their name (`#1194 <https://github.com/great-expectations/great_expectations/issues/1194>`_)


0.9.5
-----------------
* Fixed unexpected behavior with suite edit, data docs and jupyter
* pytest pinned to 5.3.5


0.9.4
-----------------
* Update CLI `init` flow to support snowflake transient tables
* Use filename for default expectation suite name in CLI `init`
* Tables created by SqlAlchemyDataset use a shorter name with 8 hex characters of randomness instead of a full uuid
* Better error message when config substitution variable is missing
* removed an unused directory in the GE folder
* removed obsolete config error handling
* Docs typo fixes
* Jupyter notebook improvements
* `great_expectations init` improvements
* Simpler messaging in validation notebooks
* replaced hacky loop with suite list call in notebooks
* CLI suite new now supports `--empty` flag that generates an empty suite and opens a notebook
* add error handling to `init` flow for cases where user tries using a broken file


0.9.3
-----------------
* Add support for transient table creation in snowflake (#1012)
* Improve path support in TupleStoreBackend for better cross-platform compatibility
* New features on `ExpectationSuite`

  - ``add_citation()``
  - ``get_citations()``

* `SampleExpectationsDatasetProfiler` now leaves a citation containing the original batch kwargs
* `great_expectations suite edit` now uses batch_kwargs from citations if they exist
* Bugfix :: suite edit notebooks no longer blow away the existing suite while loading a batch of data
* More robust and tested logic in `suite edit`
* DataDocs: bugfixes and improvements for smaller viewports
* Bugfix :: fix for bug that crashes SampleExpectationsDatasetProfiler if unexpected_percent is of type decimal.Decimal (`#1109 <https://github.com/great-expectations/great_expectations/issues/1109>`_)


0.9.2
-----------------
* Fixes #1095
* Added a `list_expectation_suites` function to `data_context`, and a corresponding CLI function - `suite list`.
* CI no longer enforces legacy python tests.

0.9.1
------
* Bugfix for dynamic "How to Edit This Expectation Suite" command in DataDocs

0.9.0
-----------------

Version 0.9.0 is a major update to Great Expectations! The DataContext has continued to evolve into a powerful tool
for ensuring that Expectation Suites can properly represent the way users think about their data, and upgrading will
make it much easier to store and share expectation suites, and to build data docs that support your whole team.
You’ll get awesome new features including improvements to data docs look and the ability to choose and store metrics
for building flexible data quality dashboards.

The changes for version 0.9.0 fall into several broad areas:

1. Onboarding

Release 0.9.0 of Great Expectations makes it much easier to get started with the project. The `init` flow has grown
to support a much wider array of use cases and to use more natural language rather than introducing
GreatExpectations concepts earlier. You can more easily configure different backends and datasources, take advantage
of guided walkthroughs to find and profile data, and share project configurations with colleagues.

If you have already completed the `init` flow using a previous version of Great Expectations, you do not need to
rerun the command. However, **there are some small changes to your configuration that will be required**. See
:ref:`migrating_versions` for details.

2. CLI Command Improvements

With this release we have introduced a consistent naming pattern for accessing subcommands based on the noun (a
Great Expectations object like `suite` or `docs`) and verb (an action like `edit` or `new`). The new user experience
will allow us to more naturally organize access to CLI tools as new functionality is added.

3. Expectation Suite Naming and Namespace Changes

Defining shared expectation suites and validating data from different sources is much easier in this release. The
DataContext, which manages storage and configuration of expectations, validations, profiling, and data docs, no
longer requires that expectation suites live in a datasource-specific “namespace.” Instead, you should name suites
with the logical name corresponding to your data, making it easy to share them or validate against different data
sources. For example, the expectation suite "npi" for National Provider Identifier data can now be shared across
teams who access the same logical data in local systems using Pandas, on a distributed Spark cluster, or via a
relational database.

Batch Kwargs, or instructions for a datasource to build a batch of data, are similarly freed from a required
namespace, and you can more easily integrate Great Expectations into workflows where you do not need to use a
BatchKwargsGenerator (usually because you have a batch of data ready to validate, such as in a table or a known
directory).

The most noticeable impact of this API change is in the complete removal of the DataAssetIdentifier class. For
example, the `create_expectation_suite` and `get_batch` methods now no longer require a data_asset_name parameter,
relying only on the expectation_suite_name and batch_kwargs to do their job. Similarly, there is no more asset name
normalization required. See the upgrade guide for more information.

4. Metrics and Evaluation Parameter Stores

Metrics have received much more love in this release of Great Expectations! We've improved the system for declaring
evaluation parameters that support dependencies between different expectation suites, so you can easily identify a
particular field in the result of one expectation to use as the input into another. And the MetricsStore is now much
more flexible, supporting a new ValidationAction that makes it possible to select metrics from a validation result
to be saved in a database where they can power a dashboard.

5. Internal Type Changes and Improvements

Finally, in this release, we have done a lot of work under the hood to make things more robust, including updating
all of the internal objects to be more strongly typed. That change, while largely invisible to end users, paves the
way for some really exciting opportunities for extending Great Expectations as we build a bigger community around
the project.


We are really excited about this release, and encourage you to upgrade right away to take advantage of the more
flexible naming and simpler API for creating, accessing, and sharing your expectations. As always feel free to join
us on Slack for questions you don't see addressed!


0.8.9__develop
-----------------


0.8.8
-----------------
* Add support for allow_relative_error to expect_column_quantile_values_to_be_between, allowing Redshift users access
  to this expectation
* Add support for checking backend type information for datetime columns using expect_column_min_to_be_between and
  expect_column_max_to_be_between

0.8.7
-----------------
* Add support for expect_column_values_to_be_of_type for BigQuery backend (#940)
* Add image CDN for community usage stats
* Documentation improvements and fixes

0.8.6
-----------------
* Raise informative error if config variables are declared but unavailable
* Update ExpectationsStore defaults to be consistent across all FixedLengthTupleStoreBackend objects
* Add support for setting spark_options via SparkDFDatasource
* Include tail_weights by default when using build_continuous_partition_object
* Fix Redshift quantiles computation and type detection
* Allow boto3 options to be configured (#887)

0.8.5
-----------------
* BREAKING CHANGE: move all reader options from the top-level batch_kwargs object to a sub-dictionary called
  "reader_options" for SparkDFDatasource and PandasDatasource. This means it is no longer possible to specify
  supplemental reader-specific options at the top-level of `get_batch`,  `yield_batch_kwargs` or `build_batch_kwargs`
  calls, and instead, you must explicitly specify that they are reader_options, e.g. by a call such as:
  `context.yield_batch_kwargs(data_asset_name, reader_options={'encoding': 'utf-8'})`.
* BREAKING CHANGE: move all query_params from the top-level batch_kwargs object to a sub-dictionary called
  "query_params" for SqlAlchemyDatasource. This means it is no longer possible to specify supplemental query_params at
  the top-level of `get_batch`,  `yield_batch_kwargs` or `build_batch_kwargs`
  calls, and instead, you must explicitly specify that they are query_params, e.g. by a call such as:
  `context.yield_batch_kwargs(data_asset_name, query_params={'schema': 'foo'})`.
* Add support for filtering validation result suites and validation result pages to show only failed expectations in
  generated documentation
* Add support for limit parameter to batch_kwargs for all datasources: Pandas, SqlAlchemy, and SparkDF; add support
  to generators to support building batch_kwargs with limits specified.
* Include raw_query and query_params in query_generator batch_kwargs
* Rename generator keyword arguments from data_asset_name to generator_asset to avoid ambiguity with normalized names
* Consistently migrate timestamp from batch_kwargs to batch_id
* Include batch_id in validation results
* Fix issue where batch_id was not included in some generated datasets
* Fix rendering issue with expect_table_columns_to_match_ordered_list expectation
* Add support for GCP, including BigQuery and GCS
* Add support to S3 generator for retrieving directories by specifying the `directory_assets` configuration
* Fix warning regarding implicit class_name during init flow
* Expose build_generator API publicly on datasources
* Allow configuration of known extensions and return more informative message when SubdirReaderBatchKwargsGenerator cannot find
  relevant files.
* Add support for allow_relative_error on internal dataset quantile functions, and add support for
  build_continuous_partition_object in Redshift
* Fix truncated scroll bars in value_counts graphs


0.8.4.post0
----------------
* Correct a packaging issue resulting in missing notebooks in tarball release; update docs to reflect new notebook
  locations.


0.8.4
-----------------
* Improved the tutorials that walk new users through the process of creating expectations and validating data
* Changed the flow of the init command - now it creates the scaffolding of the project and adds a datasource. After
  that users can choose their path.
* Added a component with links to useful tutorials to the index page of the Data Docs website
* Improved the UX of adding a SQL datasource in the CLI - now the CLI asks for specific credentials for Postgres,
  MySQL, Redshift and Snowflake, allows continuing debugging in the config file and has better error messages
* Added batch_kwargs information to DataDocs validation results
* Fix an issue affecting file stores on Windows


0.8.3
-----------------
* Fix a bug in data-docs' rendering of mostly parameter
* Correct wording for expect_column_proportion_of_unique_values_to_be_between
* Set charset and meta tags to avoid unicode decode error in some browser/backend configurations
* Improve formatting of empirical histograms in validation result data docs
* Add support for using environment variables in `config_variables_file_path`
* Documentation improvements and corrections


0.8.2.post0
------------
* Correct a packaging issue resulting in missing css files in tarball release


0.8.2
-----------------
* Add easier support for customizing data-docs css
* Use higher precision for rendering 'mostly' parameter in data-docs; add more consistent locale-based
  formatting in data-docs
* Fix an issue causing visual overlap of large numbers of validation results in build-docs index
* Documentation fixes (thanks @DanielOliver!) and improvements
* Minor CLI wording fixes
* Improved handling of MySql temporary tables
* Improved detection of older config versions


0.8.1
-----------------
* Fix an issue where version was reported as '0+unknown'


0.8.0
-----------------

Version 0.8.0 is a significant update to Great Expectations, with many improvements focused on configurability
and usability.  See the :ref:`migrating_versions` guide for more details on specific changes, which include
several breaking changes to configs and APIs.

Highlights include:

1. Validation Operators and Actions. Validation operators make it easy to integrate GE into a variety of pipeline runners. They
   offer one-line integration that emphasizes configurability. See the :ref:`validation_operators_and_actions`
   feature guide for more information.

   - The DataContext `get_batch` method no longer treats `expectation_suite_name` or `batch_kwargs` as optional; they
     must be explicitly specified.
   - The top-level GE validate method allows more options for specifying the specific data_asset class to use.

2. First-class support for plugins in a DataContext, with several features that make it easier to configure and
   maintain DataContexts across common deployment patterns.

   - **Environments**: A DataContext can now manage :ref:`environment_and_secrets` more easily thanks to more dynamic and
     flexible variable substitution.
   - **Stores**: A new internal abstraction for DataContexts, :ref:`Stores`, make extending GE easier by
     consolidating logic for reading and writing resources from a database, local, or cloud storage.
   - **Types**: Utilities configured in a DataContext are now referenced using `class_name` and `module_name` throughout
     the DataContext configuration, making it easier to extend or supplement pre-built resources. For now, the "type"
     parameter is still supported but expect it to be removed in a future release.

3. Partitioners: Batch Kwargs are clarified and enhanced to help easily reference well-known chunks of data using a
   partition_id. Batch ID and Batch Fingerprint help round out support for enhanced metadata around data
   assets that GE validates. See :ref:`Batch Identifiers` for more information. The `GlobReaderBatchKwargsGenerator`,
   `QueryBatchKwargsGenerator`, `S3GlobReaderBatchKwargsGenerator`, `SubdirReaderBatchKwargsGenerator`, and `TableBatchKwargsGenerator` all support partition_id for
   easily accessing data assets.

4. Other Improvements:

   - We're beginning a long process of some under-the-covers refactors designed to make GE more maintainable as we
     begin adding additional features.
   - Restructured documentation: our docs have a new structure and have been reorganized to provide space for more
     easily adding and accessing reference material. Stay tuned for additional detail.
   - The command build-documentation has been renamed build-docs and now by
     default opens the Data Docs in the users' browser.

v0.7.11
-----------------
* Fix an issue where head() lost the column name for SqlAlchemyDataset objects with a single column
* Fix logic for the 'auto' bin selection of `build_continuous_partition_object`
* Add missing jinja2 dependency
* Fix an issue with inconsistent availability of strict_min and strict_max options on expect_column_values_to_be_between
* Fix an issue where expectation suite evaluation_parameters could be overriden by values during validate operation


v0.7.10
-----------------
* Fix an issue in generated documentation where the Home button failed to return to the index
* Add S3 Generator to module docs and improve module docs formatting
* Add support for views to QueryBatchKwargsGenerator
* Add success/failure icons to index page
* Return to uniform histogram creation during profiling to avoid large partitions for internal performance reasons


v0.7.9
-----------------
* Add an S3 generator, which will introspect a configured bucket and generate batch_kwargs from identified objects
* Add support to PandasDatasource and SparkDFDatasource for reading directly from S3
* Enhance the Site Index page in documentation so that validation results are sorted and display the newest items first
  when using the default run-id scheme
* Add a new utility method, `build_continuous_partition_object` which will build partition objects using the dataset
  API and so supports any GE backend.
* Fix an issue where columns with spaces in their names caused failures in some SqlAlchemyDataset and SparkDFDataset
  expectations
* Fix an issue where generated queries including null checks failed on MSSQL (#695)
* Fix an issue where evaluation parameters passed in as a set instead of a list could cause JSON serialization problems
  for the result object (#699)


v0.7.8
-----------------
* BREAKING: slack webhook URL now must be in the profiles.yml file (treat as a secret)
* Profiler improvements:

  - Display candidate profiling data assets in alphabetical order
  - Add columns to the expectation_suite meta during profiling to support human-readable description information

* Improve handling of optional dependencies during CLI init
* Improve documentation for create_expectations notebook
* Fix several anachronistic documentation and docstring phrases (#659, #660, #668, #681; #thanks @StevenMMortimer)
* Fix data docs rendering issues:

  - documentation rendering failure from unrecognized profiled column type (#679; thanks @dinedal))
  - PY2 failure on encountering unicode (#676)


0.7.7
-----------------
* Standardize the way that plugin module loading works. DataContext will begin to use the new-style class and plugin
  identification moving forward; yml configs should specify class_name and module_name (with module_name optional for
  GE types). For now, it is possible to use the "type" parameter in configuration (as before).
* Add support for custom data_asset_type to all datasources
* Add support for strict_min and strict_max to inequality-based expectations to allow strict inequality checks
  (thanks @RoyalTS!)
* Add support for reader_method = "delta" to SparkDFDatasource
* Fix databricks generator (thanks @sspitz3!)
* Improve performance of DataContext loading by moving optional import
* Fix several memory and performance issues in SparkDFDataset.

  - Use only distinct value count instead of bringing values to driver
  - Migrate away from UDF for set membership, nullity, and regex expectations

* Fix several UI issues in the data_documentation

  - Move prescriptive dataset expectations to Overview section
  - Fix broken link on Home breadcrumb
  - Scroll follows navigation properly
  - Improved flow for long items in value_set
  - Improved testing for ValidationRenderer
  - Clarify dependencies introduced in documentation sites
  - Improve testing and documentation for site_builder, including run_id filter
  - Fix missing header in Index page and cut-off tooltip
  - Add run_id to path for validation files


0.7.6
-----------------
* New Validation Renderer! Supports turning validation results into HTML and displays differences between the expected
  and the observed attributes of a dataset.
* Data Documentation sites are now fully configurable; a data context can be configured to generate multiple
  sites built with different GE objects to support a variety of data documentation use cases. See data documentation
  guide for more detail.
* CLI now has a new top-level command, `build-documentation` that can support rendering documentation for specified
  sites and even named data assets in a specific site.
* Introduced DotDict and LooselyTypedDotDict classes that allow to enforce typing of dictionaries.
* Bug fixes: improved internal logic of rendering data documentation, slack notification, and CLI profile command when
  datasource argument was not provided.

0.7.5
-----------------
* Fix missing requirement for pypandoc brought in from markdown support for notes rendering.

0.7.4
-----------------
* Fix numerous rendering bugs and formatting issues for rendering documentation.
* Add support for pandas extension dtypes in pandas backend of expect_column_values_to_be_of_type and
  expect_column_values_to_be_in_type_list and fix bug affecting some dtype-based checks.
* Add datetime and boolean column-type detection in BasicDatasetProfiler.
* Improve BasicDatasetProfiler performance by disabling interactive evaluation when output of expectation is not
  immediately used for determining next expectations in profile.
* Add support for rendering expectation_suite and expectation_level notes from meta in docs.
* Fix minor formatting issue in readthedocs documentation.

0.7.3
-----------------
* BREAKING: Harmonize expect_column_values_to_be_of_type and expect_column_values_to_be_in_type_list semantics in
  Pandas with other backends, including support for None type and type_list parameters to support profiling.
  *These type expectations now rely exclusively on native python or numpy type names.*
* Add configurable support for Custom DataAsset modules to DataContext
* Improve support for setting and inheriting custom data_asset_type names
* Add tooltips with expectations backing data elements to rendered documentation
* Allow better selective disabling of tests (thanks @RoyalITS)
* Fix documentation build errors causing missing code blocks on readthedocs
* Update the parameter naming system in DataContext to reflect data_asset_name *and* expectation_suite_name
* Change scary warning about discarding expectations to be clearer, less scary, and only in log
* Improve profiler support for boolean types, value_counts, and type detection
* Allow user to specify data_assets to profile via CLI
* Support CLI rendering of expectation_suite and EVR-based documentation

0.7.2
-----------------
* Improved error detection and handling in CLI "add datasource" feature
* Fixes in rendering of profiling results (descriptive renderer of validation results)
* Query Generator of SQLAlchemy datasource adds tables in non-default schemas to the data asset namespace
* Added convenience methods to display HTML renderers of sections in Jupyter notebooks
* Implemented prescriptive rendering of expectations for most expectation types

0.7.1
------------

* Added documentation/tutorials/videos for onboarding and new profiling and documentation features
* Added prescriptive documentation built from expectation suites
* Improved index, layout, and navigation of data context HTML documentation site
* Bug fix: non-Python files were not included in the package
* Improved the rendering logic to gracefully deal with failed expectations
* Improved the basic dataset profiler to be more resilient
* Implement expect_column_values_to_be_of_type, expect_column_values_to_be_in_type_list for SparkDFDataset
* Updated CLI with a new documentation command and improved profile and render commands
* Expectation suites and validation results within a data context are saved in a more readable form (with indentation)
* Improved compatibility between SparkDatasource and InMemoryGenerator
* Optimization for Pandas column type checking
* Optimization for Spark duplicate value expectation (thanks @orenovadia!)
* Default run_id format no longer includes ":" and specifies UTC time
* Other internal improvements and bug fixes


0.7.0
------------

Version 0.7 of Great Expectations is HUGE. It introduces several major new features
and a large number of improvements, including breaking API changes.

The core vocabulary of expectations remains consistent. Upgrading to
the new version of GE will primarily require changes to code that
uses data contexts; existing expectation suites will require only changes
to top-level names.

 * Major update of Data Contexts. Data Contexts now offer significantly \
   more support for building and maintaining expectation suites and \
   interacting with existing pipeline systems, including providing a namespace for objects.\
   They can handle integrating, registering, and storing validation results, and
   provide a namespace for data assets, making **batches** first-class citizens in GE.
   Read more: :ref:`data_context` or :py:mod:`great_expectations.data_context`

 * Major refactor of autoinspect. Autoinspect is now built around a module
   called "profile" which provides a class-based structure for building
   expectation suites. There is no longer a default  "autoinspect_func" --
   calling autoinspect requires explicitly passing the desired profiler. See :ref:`profiling`

 * New "Compile to Docs" feature produces beautiful documentation from expectations and expectation
   validation reports, helping keep teams on the same page.

 * Name clarifications: we've stopped using the overloaded terms "expectations
   config" and "config" and instead use "expectation suite" to refer to a
   collection (or suite!) of expectations that can be used for validating a
   data asset.

   - Expectation Suites include several top level keys that are useful \
     for organizing content in a data context: data_asset_name, \
     expectation_suite_name, and data_asset_type. When a data_asset is \
     validated, those keys will be placed in the `meta` key of the \
     validation result.

 * Major enhancement to the CLI tool including `init`, `render` and more flexibility with `validate`

 * Added helper notebooks to make it easy to get started. Each notebook acts as a combination of \
   tutorial and code scaffolding, to help you quickly learn best practices by applying them to \
   your own data.

 * Relaxed constraints on expectation parameter values, making it possible to declare many column
   aggregate expectations in a way that is always "vacuously" true, such as
   ``expect_column_values_to_be_between`` ``None`` and ``None``. This makes it possible to progressively
   tighten expectations while using them as the basis for profiling results and documentation.

  * Enabled caching on dataset objects by default.

 * Bugfixes and improvements:

   * New expectations:

     * expect_column_quantile_values_to_be_between
     * expect_column_distinct_values_to_be_in_set

   * Added support for ``head`` method on all current backends, returning a PandasDataset
   * More implemented expectations for SparkDF Dataset with optimizations

     * expect_column_values_to_be_between
     * expect_column_median_to_be_between
     * expect_column_value_lengths_to_be_between

   * Optimized histogram fetching for SqlalchemyDataset and SparkDFDataset
   * Added cross-platform internal partition method, paving path for improved profiling
   * Fixed bug with outputstrftime not being honored in PandasDataset
   * Fixed series naming for column value counts
   * Standardized naming for expect_column_values_to_be_of_type
   * Standardized and made explicit use of sample normalization in stdev calculation
   * Added from_dataset helper
   * Internal testing improvements
   * Documentation reorganization and improvements
   * Introduce custom exceptions for more detailed error logs

0.6.1
------------
* Re-add testing (and support) for py2
* NOTE: Support for SqlAlchemyDataset and SparkDFDataset is enabled via optional install \
  (e.g. ``pip install great_expectations[sqlalchemy]`` or ``pip install great_expectations[spark]``)

0.6.0
------------
* Add support for SparkDFDataset and caching (HUGE work from @cselig)
* Migrate distributional expectations to new testing framework
* Add support for two new expectations: expect_column_distinct_values_to_contain_set
  and expect_column_distinct_values_to_equal_set (thanks @RoyalTS)
* FUTURE BREAKING CHANGE: The new cache mechanism for Datasets, \
  when enabled, causes GE to assume that dataset does not change between evaluation of individual expectations. \
  We anticipate this will become the future default behavior.
* BREAKING CHANGE: Drop official support pandas < 0.22

0.5.1
---------------
* **Fix** issue where no result_format available for expect_column_values_to_be_null caused error
* Use vectorized computation in pandas (#443, #445; thanks @RoyalTS)


0.5.0
----------------
* Restructured class hierarchy to have a more generic DataAsset parent that maintains expectation logic separate \
  from the tabular organization of Dataset expectations
* Added new FileDataAsset and associated expectations (#416 thanks @anhollis)
* Added support for date/datetime type columns in some SQLAlchemy expectations (#413)
* Added support for a multicolumn expectation, expect multicolumn values to be unique (#408)
* **Optimization**: You can now disable `partial_unexpected_counts` by setting the `partial_unexpected_count` value to \
  0 in the result_format argument, and we do not compute it when it would not be returned. (#431, thanks @eugmandel)
* **Fix**: Correct error in unexpected_percent computations for sqlalchemy when unexpected values exceed limit (#424)
* **Fix**: Pass meta object to expectation result (#415, thanks @jseeman)
* Add support for multicolumn expectations, with `expect_multicolumn_values_to_be_unique` as an example (#406)
* Add dataset class to from_pandas to simplify using custom datasets (#404, thanks @jtilly)
* Add schema support for sqlalchemy data context (#410, thanks @rahulj51)
* Minor documentation, warning, and testing improvements (thanks @zdog).


0.4.5
----------------
* Add a new autoinspect API and remove default expectations.
* Improve details for expect_table_columns_to_match_ordered_list (#379, thanks @rlshuhart)
* Linting fixes (thanks @elsander)
* Add support for dataset_class in from_pandas (thanks @jtilly)
* Improve redshift compatibility by correcting faulty isnull operator (thanks @avanderm)
* Adjust partitions to use tail_weight to improve JSON compatibility and
  support special cases of KL Divergence (thanks @anhollis)
* Enable custom_sql datasets for databases with multiple schemas, by
  adding a fallback for column reflection (#387, thanks @elsander)
* Remove `IF NOT EXISTS` check for custom sql temporary tables, for
  Redshift compatibility (#372, thanks @elsander)
* Allow users to pass args/kwargs for engine creation in
  SqlAlchemyDataContext (#369, thanks @elsander)
* Add support for custom schema in SqlAlchemyDataset (#370, thanks @elsander)
* Use getfullargspec to avoid deprecation warnings.
* Add expect_column_values_to_be_unique to SqlAlchemyDataset
* **Fix** map expectations for categorical columns (thanks @eugmandel)
* Improve internal testing suite (thanks @anhollis and @ccnobbli)
* Consistently use value_set instead of mixing value_set and values_set (thanks @njsmith8)

0.4.4
----------------
* Improve CLI help and set CLI return value to the number of unmet expectations
* Add error handling for empty columns to SqlAlchemyDataset, and associated tests
* **Fix** broken support for older pandas versions (#346)
* **Fix** pandas deepcopy issue (#342)

0.4.3
-------
* Improve type lists in expect_column_type_to_be[_in_list] (thanks @smontanaro and @ccnobbli)
* Update cli to use entry_points for conda compatibility, and add version option to cli
* Remove extraneous development dependency to airflow
* Address SQlAlchemy warnings in median computation
* Improve glossary in documentation
* Add 'statistics' section to validation report with overall validation results (thanks @sotte)
* Add support for parameterized expectations
* Improve support for custom expectations with better error messages (thanks @syk0saje)
* Implement expect_column_value_lenghts_to_[be_between|equal] for SQAlchemy (thanks @ccnobbli)
* **Fix** PandasDataset subclasses to inherit child class

0.4.2
-------
* **Fix** bugs in expect_column_values_to_[not]_be_null: computing unexpected value percentages and handling all-null (thanks @ccnobbli)
* Support mysql use of Decimal type (thanks @bouke-nederstigt)
* Add new expectation expect_column_values_to_not_match_regex_list.

  * Change behavior of expect_column_values_to_match_regex_list to use python re.findall in PandasDataset, relaxing \
    matching of individuals expressions to allow matches anywhere in the string.

* **Fix** documentation errors and other small errors (thanks @roblim, @ccnobbli)

0.4.1
-------
* Correct inclusion of new data_context module in source distribution

0.4.0
-------
* Initial implementation of data context API and SqlAlchemyDataset including implementations of the following \
  expectations:

  * expect_column_to_exist
  * expect_table_row_count_to_be
  * expect_table_row_count_to_be_between
  * expect_column_values_to_not_be_null
  * expect_column_values_to_be_null
  * expect_column_values_to_be_in_set
  * expect_column_values_to_be_between
  * expect_column_mean_to_be
  * expect_column_min_to_be
  * expect_column_max_to_be
  * expect_column_sum_to_be
  * expect_column_unique_value_count_to_be_between
  * expect_column_proportion_of_unique_values_to_be_between

* Major refactor of output_format to new result_format parameter. See docs for full details:

  * exception_list and related uses of the term exception have been renamed to unexpected
  * Output formats are explicitly hierarchical now, with BOOLEAN_ONLY < BASIC < SUMMARY < COMPLETE. \
    All *column_aggregate_expectation* expectations now return element count and related information included at the \
    BASIC level or higher.

* New expectation available for parameterized distributions--\
  expect_column_parameterized_distribution_ks_test_p_value_to_be_greater_than (what a name! :) -- (thanks @ccnobbli)
* ge.from_pandas() utility (thanks @schrockn)
* Pandas operations on a PandasDataset now return another PandasDataset (thanks @dlwhite5)
* expect_column_to_exist now takes a column_index parameter to specify column order (thanks @louispotok)
* Top-level validate option (ge.validate())
* ge.read_json() helper (thanks @rjurney)
* Behind-the-scenes improvements to testing framework to ensure parity across data contexts.
* Documentation improvements, bug-fixes, and internal api improvements

0.3.2
-------
* Include requirements file in source dist to support conda

0.3.1
--------
* **Fix** infinite recursion error when building custom expectations
* Catch dateutil parsing overflow errors

0.2
-----
* Distributional expectations and associated helpers are improved and renamed to be more clear regarding the tests they apply
* Expectation decorators have been refactored significantly to streamline implementing expectations and support custom expectations
* API and examples for custom expectations are available
* New output formats are available for all expectations
* Significant improvements to test suite and compatibility<|MERGE_RESOLUTION|>--- conflicted
+++ resolved
@@ -7,13 +7,10 @@
 Develop
 -----------------
 * [BUGFIX] SuiteEditNotebookRenderer no longer break GCS and S3 data paths
-<<<<<<< HEAD
 * [FEATURE] Store Backend Configurations for maintaining Expectations Store, Validations Store, Data Docs Store, and Project Configuration in flexible locations (filesystem, AWS S3, GCP, and other cloud platforms).
 * [ENHANCEMENT] Splitting the Project and the Anonymous Data Context ID configurations (i.e., instead of a single monolithic configuration), with the flexibility to persist them in different locations (filesystem, AWS S3, GCP, and other cloud platforms).
 * [ENHANCEMENT] Canonical API for creating, loading, and building out the Data Context programmatically, with a convenience method for managing a standard DataContext configuration, comprised of a Spark Dataframe Datasource and the Action List Validation Operator, while persisting all artifacts (Expectation Suites, Validation Results, and Data Docs) in AWS S3, provided as a reference implementation.
-=======
 * [FEATURE] Add new exception: expect_multicolumn_sum_to_equal for `pandas` and `Spark` (thanks @chipmyersjr)!
->>>>>>> b351560d
 
 0.12.0
 -----------------
