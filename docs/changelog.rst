.. _changelog:

#########
Changelog
#########

Develop
-----------------
* [DOCS] Remove broken links
* [BUGFIX] Allow decimals without leading zero in evaluation parameter URN
* [ENHANCEMENT] Enable instantiation of a validator with a multiple batch BatchRequest
<<<<<<< HEAD
* [ENHANCEMENT] Adds a batch_request_list parameter to DataContext.get_validator to enable instantiation of a Validator with batches from multiple BatchRequests
=======
* [ENHANCEMENT] Add a Validator.load_batch method to enable loading of additional Batches to an instantiated Validator
>>>>>>> 7c16fac9
* [MAINTENANCE] Improve robustness of integration test_runner
* [MAINTENANCE] CLI tests now support click 8.0 and 7.x
* [ENHANCEMENT] Experimental WIP Rule Based Profiler for single batch workflows (#2788)

0.13.19
-----------------
* [BUGFIX] Fix packaging error breaking V3 CLI suite commands (#2719)

0.13.18
-----------------
* [ENHANCEMENT] Improve support for quantiles calculation in Athena
* [ENHANCEMENT] V3 API CLI docs commands have better error messages and more consistent short flags
* [ENHANCEMENT] Update all Data Connectors to allow for `batch_spec_passthrough` in config
* [ENHANCEMENT] Update `DataConnector.build_batch_spec` to use `batch_spec_passthrough` in config
* [ENHANCEMENT] Update `ConfiguredAssetSqlDataConnector.build_batch_spec` and `ConfiguredAssetFilePathDataConnector.build_batch_spec` to properly process `Asset.batch_spec_passthrough`
* [ENHANCEMENT] Update `SqlAlchemyExecutionEngine.get_batch_data_and_markers` to handle `create_temp_table` in `RuntimeQueryBatchSpec`
* [ENHANCEMENT] Usage stats messages for the v3 API CLI are now sent before and after the command runs # 2661
* [ENHANCEMENT} Update the datasource new notebook for improved data asset inference
* [ENHANCEMENT] Update the `datasource new` notebook for improved data asset inference
* [ENHANCEMENT] Made stylistic improvements to the `checkpoint new` notebook
* [ENHANCEMENT] Add mode prompt to suite new and suite edit #2706
* [ENHANCEMENT] Update build_gallery.py script to better-handle user-submitted Expectations failing #2705
* [ENHANCEMENT] Docs + Tests for passing in reader_options to Spark #2670
* [ENHANCEMENT] Adding progressbar to validator loop #2620 (Thanks @peterdhansen!)
* [ENHANCEMENT] Great Expectations Compatibility with SqlAlchemy 1.4 #2641
* [ENHANCEMENT] Athena expect column quantile values to be between #2544 (Thanks @RicardoPedrotti!)
* [BUGFIX] Rename assets in SqlDataConnectors to be consistent with other DataConnectors #2665
* [BUGFIX] V3 API CLI docs build now opens all built sites rather than only the last one
* [BUGFIX] Handle limit for oracle with rownum #2691 (Thanks @NathanFarmer!)
* [BUGFIX] add create table logic for athena #2668 (Thanks @kj-9!)
* [BUGFIX] Add note for user-submitted Expectation that is not compatible with SqlAlchemy 1.4 (uszipcode) #2677
* [BUGFIX] Usage stats cli payload schema #2680
* [BUGFIX] Rename assets in SqlDataConnectors #2665
* [DOCS] Update how_to_create_a_new_checkpoint.rst with description of new CLI functionality
* [DOCS] Update Configuring Datasources documentation for V3 API CLI
* [DOCS] Update Configuring Data Docs documentation for V3 API CLI
* [DOCS] Update Configuring metadata stores documentation for V3 API CLI
* [DOCS] Update How to configure a Pandas/S3 Datasource for V3 API CLI
* [DOCS] Fix typos in "How to load a database table, view, or query result as a batch" guide and update with `create_temp_table` info
* [DOCS] Update "How to add a Validation Operator" guide to make it clear it is only for V2 API
* [DOCS] Update Version Migration Guide to recommend using V3 without caveats
* [DOCS] Formatting fixes for datasource docs #2686
* [DOCS] Add note about v3 API to How to use the Great Expectations command line interface (CLI) #2675
* [DOCS] CLI SUITE Documentation for V3 #2687
* [DOCS] how to share data docs on azure #2589 (Thanks @benoitLebreton-perso!)
* [DOCS] Fix typo in Core concepts/Key Ideas section #2660 (Thanks @svenhofstede!)
* [DOCS] typo in datasource documentation #2654 (Thanks @Gfeuillen!)
* [DOCS] fix grammar #2579 (Thanks @carlsonp!)
* [DOCS] Typo fix in Core Concepts/ Key Ideas section #2644 (Thanks @TremaMiguel!)
* [DOCS] Corrects wrong pypi package in Contrib Packages README #2653 (Thanks @mielvds!)
* [DOCS] Update dividing_data_assets_into_batches.rst #2651 (Thanks @lhayhurst!)
* [MAINTENANCE] Temporarily pin sqlalchemy (1.4.9) and add new CI stage #2708
* [MAINTENANCE] Run CLI tests as a separate stage in Azure pipelines #2672
* [MAINTENANCE] Updates to usage stats messages & tests for new CLI #2689
* [MAINTENANCE] Making user configurable profile test more robust; minor cleanup #2685
* [MAINTENANCE] remove cli.project.upgrade event #2682
* [MAINTENANCE] column reflection fallback should introspect one table (not all tables) #2657 (Thank you @peterdhansen!)
* [MAINTENANCE] Refactor Tests to Use Common Libraries #2663

0.13.17
-----------------
* [BREAKING-EXPERIMENTAL] The ``batch_data`` attribute of ``BatchRequest`` has been removed. To pass in in-memory dataframes at runtime, the new ``RuntimeDataConnector`` should be used
* [BREAKING-EXPERIMENTAL] ``RuntimeDataConnector`` must now be passed Batch Requests of type ``RuntimeBatchRequest``
* [BREAKING-EXPERIMENTAL] The ``PartitionDefinitionSubset`` class has been removed - the parent class ``IDDict`` is used in its place
* [BREAKING-EXPERIMENTAL] ``partition_request`` was renamed ``data_connector_query``. The related ``PartitionRequest`` class has been removed - the parent class ``IDDict`` is used in its place
* [BREAKING-EXPERIMENTAL] ``partition_definition`` was renamed ``batch_identifiers`. The related ``PartitionDefinition`` class has been removed - the parent class ``IDDict`` is used in its place
* [BREAKING-EXPERIMENTAL] The ``PartitionQuery`` class has been renamed to ``BatchFilter``
* [BREAKING-EXPERIMENTAL] The ``batch_identifiers`` key on ``DataConnectorQuery`` (formerly ``PartitionRequest``) has been changed to ``batch_filter_parameters``
* [ENHANCEMENT] Added a new ``RuntimeBatchRequest`` class, which can be used alongside ``RuntimeDataConnector`` to specify batches at runtime with either an in-memory dataframe, path (filesystem or s3), or sql query
* [ENHANCEMENT] Added a new ``RuntimeQueryBatchSpec`` class
* [ENHANCEMENT] CLI store list now lists active stores
* [BUGFIX] Fixed issue where Sorters were not being applied correctly when ``data_connector_query`` contained limit or index  #2617
* [DOCS] Updated docs to reflect above class name changes
* [DOCS] Added the following docs: "How to configure sorting in Data Connectors", "How to configure a Runtime Data Connector", "How to create a Batch Request using an Active Data Connector", "How to load a database table, view, or query result as a Batch"
* [DOCS] Updated the V3 API section of the following docs: "How to load a Pandas DataFrame as a Batch", "How to load a Spark DataFrame as a Batch",

0.13.16
-----------------
* [ENHANCEMENT] CLI `docs list` command implemented for v3 api #2612
* [MAINTENANCE] Add testing for overwrite_existing in sanitize_yaml_and_save_datasource #2613
* [ENHANCEMENT] CLI `docs build` command implemented for v3 api #2614
* [ENHANCEMENT] CLI `docs clean` command implemented for v3 api #2615
* [ENHANCEMENT] DataContext.clean_data_docs now raises helpful errors #2621
* [ENHANCEMENT] CLI `init` command implemented for v3 api #2626
* [ENHANCEMENT] CLI `store list` command implemented for v3 api #2627

0.13.15
-----------------
* [FEATURE] Added support for references to secrets stores for AWS Secrets Manager, GCP Secret Manager and Azure Key Vault in `great_expectations.yml` project config file (Thanks @Cedric-Magnan!)
* [ENHANCEMENT] Datasource CLI functionality for v3 api and global --assume-yes flag #2590
* [ENHANCEMENT] Update UserConfigurableProfiler to increase tolerance for mostly parameter of nullity expectations
* [ENHANCEMENT] Adding tqdm to Profiler (Thanks @peterdhansen). New library in requirements.txt
* [ENHANCEMENT][MAINTENANCE] Use Metrics to Protect Against Wrong Column Names
* [BUGFIX] Remove parentheses call at os.curdir in data_context.py #2566 (thanks @henriquejsfj)
* [BUGFIX] Sorter Configuration Added to DataConnectorConfig and DataConnectorConfigSchema #2572
* [BUGFIX] Remove autosave of Checkpoints in test_yaml_config and store SimpleCheckpoint as Checkpoint #2549
* [ENHANCE] Update UserConfigurableProfiler to increase tolerance for mostly parameter of nullity expectations
* [BUGFIX] Populate (data) asset name in data docs for SimpleSqlalchemy datasource (Thanks @xaniasd)
* [BUGFIX] pandas partial read_ functions not being unwrapped (Thanks @luke321321)
* [BUGFIX] Don't stop SparkContext when running in Databricks (#2587) (Thanks @jarandaf)
* [MAINTENANCE] Oracle listed twice in list of sqlalchemy dialects #2609
* [FEATURE] Oracle support added to sqlalchemy datasource and dataset #2609

0.13.14
-----------------
* [BUGFIX] Use temporary paths in tests #2545
* [FEATURE] Allow custom data_asset_name for in-memory dataframes #2494
* [ENHANCEMENT] Restore cli functionality for legacy checkpoints #2511
* [BUGFIX] Can not create Azure Backend with TupleAzureBlobStoreBackend #2513 (thanks @benoitLebreton-perso)
* [BUGFIX] force azure to set content_type='text/html' if the file is HTML #2539 (thanks @benoitLebreton-perso)
* [BUGFIX] Temporarily pin SqlAlchemy to < 1.4.0 in requirements-dev-sqlalchemy.txt #2547
* [DOCS] Fix documentation links generated within template #2542 (thanks @thejasraju)
* [MAINTENANCE] Remove deprecated automerge config #249

0.13.13
-----------------
* [ENHANCEMENT] Improve support for median calculation in Athena (Thanks @kuhnen!) #2521
* [ENHANCEMENT] Update `suite scaffold` to work with the UserConfigurableProfiler #2519
* [MAINTENANCE] Add support for spark 3 based spark_config #2481

0.13.12
-----------------

* [FEATURE] Added EmailAction as a new Validation Action (Thanks @Cedric-Magnan!) #2479
* [ENHANCEMENT] CLI global options and checkpoint functionality for v3 api #2497
* [DOCS] Renamed the "old" and the "new" APIs to "V2 (Batch Kwargs) API" and "V3 (Batch Request) API" and added an article with recommendations for choosing between them

0.13.11
-----------------
* [FEATURE] Add "table.head" metric
* [FEATURE] Add support for BatchData as a core GE concept for all Execution Engines. #2395
 * NOTE: As part of our improvements to the underlying Batch API, we have refactored BatchSpec to be part of the "core" package in Great Expectations, consistent with its role coordinating communication about Batches between the Datasource and Execution Engine abstractions.
* [ENHANCEMENT] Explicit support for schema_name in the SqlAlchemyBatchData #2465. Issue #2340
* [ENHANCEMENT] Data docs can now be built skipping the index page using the python API #2224
* [ENHANCEMENT] Evaluation parameter runtime values rendering in data docs if arithmetic is present #2447. Issue #2215
* [ENHANCEMENT] When connecting to new Datasource, CLI prompt is consistent with rest of GE #2434
* [ENHANCEMENT] Adds basic test for bad s3 paths generated from regex #2427 (Thanks @lukedyer-peak!)
* [ENHANCEMENT] Updated UserConfigurableProfiler date parsing error handling #2459
* [ENHANCEMENT] Clarification of self_check error messages #2304
* [ENHANCEMENT] Allows gzipped files and other encodings to be read from S3 #2440 (Thanks @luke321321!)
* [BUGFIX] `expect_column_unique_value_count_to_be_between` renderer bug (duplicate "Distinct (%)") #2455. Issue #2423
* [BUGFIX] Fix S3 Test issue by pinning `moto` version < 2.0.0 #2470
* [BUGFIX] Check for datetime-parseable strings in validate_metric_value_between_configuration #2419. Issue #2340 (Thanks @victorwyee!)
* [BUGFIX] `expect_compound_columns_to_be_unique` ExpectationConfig added #2471 Issue #2464
* [BUGFIX] In basic profiler, handle date parsing and overflow exceptions separately #2431 (Thanks @peterdhansen!)
* [BUGFIX] Fix sqlalchemy column comparisons when comparison was done between different datatypes #2443 (Thanks @peterdhansen!)
* [BUGFIX] Fix divide by zero error in expect_compound_columns_to_be_unique #2454 (Thanks @jdimatteo!)
* [DOCS] added how-to guide for user configurable profiler #2452
* [DOCS] Linked videos and minor documentation addition #2388
* [DOCS] Modifying getting started tutorial content to work with 0.13.8+ #2418
* [DOCS] add case studies to header in docs #2430
* [MAINTENANCE] Updates to Azure pipeline configurations #2462
* [MAINTENANCE] Allowing the tests to run with Docker-in-Windows #2402 (Thanks @Patechoc!)
* [MAINTENANCE] Add support for automatically building expectations gallery metadata #2386


0.13.10
-----------------
* [ENHANCEMENT] Optimize tests #2421
* [ENHANCEMENT] Add docstring for _invert_regex_to_data_reference_template #2428
* [ENHANCEMENT] Added expectation to check if data is in alphabetical ordering #2407 (Thanks @sethdmay!)
* [BUGFIX] Fixed a broken docs link #2433
* [BUGFIX] Missing `markown_text.j2` jinja template #2422
* [BUGFIX] parse_strings_as_datetimes error with user_configurable_profiler #2429
* [BUGFIX] Update `suite edit` and `suite scaffold` notebook renderers to output functional validation cells #2432
* [DOCS] Update how_to_create_custom_expectations_for_pandas.rst #2426 (Thanks @henriquejsfj!)
* [DOCS] Correct regex escape for data connectors #2425 (Thanks @lukedyer-peak!)
* [CONTRIB] Expectation: Matches benfords law with 80 percent confidence interval test #2406 (Thanks @vinodkri1!)


0.13.9
-----------------
* [FEATURE] Add TupleAzureBlobStoreBackend (thanks @syahdeini) #1975
* [FEATURE] Add get_metrics interface to Modular Expectations Validator API
* [ENHANCEMENT] Add possibility to pass boto3 configuration to TupleS3StoreBackend (Thanks for #1691 to @mgorsk1!) #2371
* [ENHANCEMENT] Removed the logic that prints the "This configuration object was built using version..." warning when current version of Great Expectations is not the same as the one used to build the suite, since it was not actionable #2366
* [ENHANCEMENT] Update Validator with more informative error message
* [BUGFIX] Ensure that batch_spec_passthrough is handled correctly by properly refactoring build_batch_spec and _generate_batch_spec_parameters_from_batch_definition for all DataConnector classes
* [BUGFIX] Display correct unexpected_percent in DataDocs - corrects the result object from map expectations to return the same "unexpected_percent" as is used to evaluate success (excluding null values from the denominator). The old value is now returned in a key called "unexpected_percent_total" (thanks @mlondschien) #1875
* [BUGFIX] Add python=3.7 argument to conda env creation (thanks @scouvreur!) #2391
* [BUGFIX] Fix issue with temporary table creation in MySQL #2389
* [BUGFIX] Remove duplicate code in data_context.store.tuple_store_backend (Thanks @vanderGoes)
* [BUGFIX] Fix issue where WarningAndFailureExpectationSuitesValidationOperator failing when warning suite fails
* [DOCS] Update How to instantiate a Data Context on Databricks Spark cluster for 0.13+ #2379
* [DOCS] How to load a Pandas DataFrame as a Batch #2327
* [DOCS] Added annotations for Expectations not yet ported to the new Modular Expectations API.
* [DOCS] How to load a Spark DataFrame as a Batch #2385
* [MAINTENANCE] Add checkpoint store to store backend defaults #2378


0.13.8
-----------------
* [FEATURE] New implementation of Checkpoints that uses dedicated CheckpointStore (based on the new ConfigurationStore mechanism) #2311, #2338
* [BUGFIX] Fix issue causing incorrect identification of partially-implemented expectations as not abstract #2334
* [BUGFIX] DataContext with multiple DataSources no longer scans all configurations #2250


0.13.7
-----------------
* [BUGFIX] Fix Local variable 'temp_table_schema_name' might be referenced before assignment bug in sqlalchemy_dataset.py #2302
* [MAINTENANCE] Ensure compatibility with new pip resolver v20.3+ #2256
* [ENHANCEMENT] Improvements in the how-to guide, run_diagnostics method in Expectation base class and Expectation templates to support the new rapid "dev loop" of community-contributed Expectations. #2296
* [ENHANCEMENT] Improvements in the output of Expectations tests to make it more legible. #2296
* [DOCS] Clarification of the instructions for using conda in the "Setting Up Your Dev Environment" doc. #2306


0.13.6
-----------------
* [ENHANCEMENT] Skip checks when great_expectations package did not change #2287
* [ENHANCEMENT] A how-to guide, run_diagnostics method in Expectation base class and Expectation templates to support the new rapid "dev loop" of community-contributed Expectations. #2222
* [BUGFIX] Fix Local variable 'query_schema' might be referenced before assignment bug in sqlalchemy_dataset.py #2286 (Thanks @alessandrolacorte!)
* [BUGFIX] Use correct schema to fetch table and column metadata #2284 (Thanks @armaandhull!)
* [BUGFIX] Updated sqlalchemy_dataset to convert numeric metrics to json_serializable up front, avoiding an issue where expectations on data immediately fail due to the conversion to/from json. #2207


0.13.5
-----------------
* [FEATURE] Add MicrosoftTeamsNotificationAction (Thanks @Antoninj!)
* [FEATURE] New ``contrib`` package #2264
* [ENHANCEMENT] Data docs can now be built skipping the index page using the python API #2224
* [ENHANCEMENT] Speed up new suite creation flow when connecting to Databases. Issue #1670 (Thanks @armaandhull!)
* [ENHANCEMENT] Serialize PySpark DataFrame by converting to dictionary #2237
* [BUGFIX] Mask passwords in DataContext.list_datasources(). Issue #2184
* [BUGFIX] Skip escaping substitution variables in escape_all_config_variables #2243. Issue #2196 (Thanks @
varundunga!)
* [BUGFIX] Pandas extension guessing #2239 (Thanks @sbrugman!)
* [BUGFIX] Replace runtime batch_data DataFrame with string #2240
* [BUGFIX] Update Notebook Render Tests to Reflect Updated Python Packages #2262
* [DOCS] Updated the code of conduct to mention events #2278
* [DOCS] Update the diagram for batch metadata #2161
* [DOCS] Update metrics.rst #2257
* [MAINTENANCE] Different versions of Pandas react differently to corrupt XLS files. #2230
* [MAINTENANCE] remove the obsolete TODO comments #2229 (Thanks @beyondacm!)
* [MAINTENANCE] Update run_id to airflow_run_id for clarity. #2233


0.13.4
-----------------
* [FEATURE] Implement expect_column_values_to_not_match_regex_list in Spark (Thanks @mikaylaedwards!)
* [ENHANCEMENT] Improve support for quantile calculations in Snowflake
* [ENHANCEMENT] DataDocs show values of Evaluation Parameters #2165. Issue #2010
* [ENHANCEMENT] Work on requirements.txt #2052 (Thanks @shapiroj18!)
* [ENHANCEMENT] expect_table_row_count_to_equal_other_table #2133
* [ENHANCEMENT] Improved support for quantile calculations in Snowflake #2176
* [ENHANCEMENT] DataDocs show values of Evaluation Parameters #2165
* [BUGFIX] Add pagination to TupleS3StoreBackend.list_keys() #2169. Issue #2164
* [BUGFIX] Fixed black conflict, upgraded black, made import optional #2183
* [BUGFIX] Made improvements for the treatment of decimals for database backends for lossy conversion #2207
* [BUGFIX] Pass manually_initialize_store_backend_id to database store backends to mirror functionality of other backends. Issue #2181
* [BUGFIX] Make glob_directive more permissive in ConfiguredAssetFilesystemDataConnector #2197. Issue #2193
* [DOCS] Added link to Youtube video on in-code contexts #2177
* [DOCS] Docstrings for DataConnector and associated classes #2172
* [DOCS] Custom expectations improvement #2179
* [DOCS] Add a conda example to creating virtualenvs #2189
* [DOCS] Fix Airflow logo URL #2198 (Thanks @floscha!)
* [DOCS] Update explore_expectations_in_a_notebook.rst #2174
* [DOCS] Change to DOCS that describe Evaluation Parameters #2209
* [MAINTENANCE] Removed mentions of show_cta_footer and added deprecation notes in usage stats #2190. Issue #2120

0.13.3
-----------------
* [ENHANCEMENT] Updated the BigQuery Integration to create a view instead of a table (thanks @alessandrolacorte!) #2082.
* [ENHANCEMENT] Allow  database store backend to support specification of schema in credentials file
* [ENHANCEMENT] Add support for connection_string and url in configuring DatabaseStoreBackend, bringing parity to other SQL-based objects. In the rare case of user code that instantiates a DatabaseStoreBackend without using the Great Expectations config architecture, users should ensure they are providing kwargs to init, because the init signature order has changed.
* [ENHANCEMENT] Improved exception handling in the Slack notifications rendering logic
* [ENHANCEMENT] Uniform configuration support for both 0.13 and 0.12 versions of the Datasource class
* [ENHANCEMENT] A single `DataContext.get_batch()` method supports both 0.13 and 0.12 style call arguments
* [ENHANCEMENT] Initializing DataContext in-code is now available in both 0.13 and 0.12 versions
* [BUGFIX] Fixed a bug in the error printing logic in several exception handling blocks in the Data Docs rendering. This will make it easier for users to submit error messages in case of an error in rendering.
* [DOCS] Miscellaneous doc improvements
* [DOCS] Update cloud composer workflow to use GCSStoreBackendDefaults

0.13.2
-----------------
* [ENHANCEMENT] Support avro format in Spark datasource (thanks @ryanaustincarlson!) #2122
* [ENHANCEMENT] Made improvements to the backend for expect_column_quantile_values_to_be_between #2127
* [ENHANCEMENT] Robust Representation in Configuration of Both Legacy and New Datasource
* [ENHANCEMENT] Continuing 0.13 clean-up and improvements
* [BUGFIX] Fix spark configuration not getting passed to the SparkSession builder (thanks @EricSteg!) #2124
* [BUGFIX] Misc bugfixes and improvements to code & documentation for new in-code data context API #2118
* [BUGFIX] When Introspecting a database, sql_data_connector will ignore view_names that are also system_tables
* [BUGFIX] Made improvements for code & documentation for in-code data context
* [BUGFIX] Fixed bug where TSQL mean on `int` columns returned incorrect result
* [DOCS] Updated explanation for ConfiguredAssetDataConnector and InferredAssetDataConnector
* [DOCS] General 0.13 docs improvements

0.13.1
-----------------
* [ENHANCEMENT] Improved data docs performance by ~30x for large projects and ~4x for smaller projects by changing instantiation of Jinja environment #2100
* [ENHANCEMENT] Allow  database store backend to support specification of schema in credentials file #2058 (thanks @GTLangseth!)
* [ENHANCEMENT] More detailed information in Datasource.self_check() diagnostic (concerning ExecutionEngine objects)
* [ENHANCEMENT] Improve UI for in-code data contexts #2068
* [ENHANCEMENT] Add a store_backend_id property to StoreBackend #2030, #2075
* [ENHANCEMENT] Use an existing expectation_store.store_backend_id to initialize an in-code DataContext #2046, #2075
* [BUGFIX] Corrected handling of boto3_options by PandasExecutionEngine
* [BUGFIX] New Expectation via CLI / SQL Query no longer throws TypeError
* [BUGFIX] Implement validator.default_expectations_arguments
* [DOCS] Fix doc create and editing expectations #2105 (thanks @Lee-W!)
* [DOCS] Updated documentation on 0.13 classes
* [DOCS] Fixed a typo in the HOWTO guide for adding a self-managed Spark datasource
* [DOCS] Updated documentation for new UI for in-code data contexts

0.13.0
-----------------
* INTRODUCING THE NEW MODULAR EXPECTATIONS API (Experimental): this release introduces a new way to create expectation logic in its own class, making it much easier to author and share expectations. ``Expectation`` and ``MetricProvider`` classes now work together to validate data and consolidate logic for all backends by function. See the how-to guides in our documentation for more information on how to use the new API.
* INTRODUCING THE NEW DATASOURCE API (Experimental): this release introduces a new way to connect to datasources providing much richer guarantees for discovering ("inferring") data assets and partitions. The new API replaces "BatchKwargs" and "BatchKwargsGenerators" with BatchDefinition and BatchSpec objects built from DataConnector classes. You can read about the new API in our docs.
* The Core Concepts section of our documentation has been updated with descriptions of the classes and concepts used in the new API; we will continue to update that section and welcome questions and improvements.
* BREAKING: Data Docs rendering is now handled in the new Modular Expectations, which means that any custom expectation rendering needs to be migrated to the new API to function in version 0.13.0.
* BREAKING: **Renamed** Datasource to LegacyDatasource and introduced the new Datasource class. Because most installations rely on one PandasDatasource, SqlAlchemyDatasource, or SparkDFDatasource, most users will not be affected. However, if you have implemented highly customized Datasource class inheriting from the base class, you may need to update your inheritance.
* BREAKING: The new Modular Expectations API will begin removing the ``parse_strings_as_datetimes`` and ``allow_cross_type_comparisons`` flags in expectations. Expectation Suites that use the flags will need to be updated to use the new Modular Expectations. In general, simply removing the flag will produce correct behavior; if you still want the exact same semantics, you should ensure your raw data already has typed datetime objects.
* **NOTE:** Both the new Datasource API and the new Modular Expectations API are *experimental* and will change somewhat during the next several point releases. We are extremely excited for your feedback while we iterate rapidly, and continue to welcome new community contributions.

0.12.10
-----------------
* [BUGFIX] Update requirements.txt for ruamel.yaml to >=0.16 - #2048 (thanks @mmetzger!)
* [BUGFIX] Added option to return scalar instead of list from query store #2060
* [BUGFIX] Add missing markdown_content_block_container #2063
* [BUGFIX] Fixed a divided by zero error for checkpoints on empty expectation suites #2064
* [BUGFIX] Updated sort to correctly return partial unexpected results when expect_column_values_to_be_of_type has more than one unexpected type #2074
* [BUGFIX] Resolve Data Docs resource identifier issues to speed up UpdateDataDocs action #2078
* [DOCS] Updated contribution changelog location #2051 (thanks @shapiroj18!)
* [DOCS] Adding Airflow operator and Astrononomer deploy guides #2070
* [DOCS] Missing image link to bigquery logo #2071 (thanks @nelsonauner!)

0.12.9
-----------------
* [BUGFIX] Fixed the import of s3fs to use the optional import pattern - issue #2053
* [DOCS] Updated the title styling and added a Discuss comment article for the OpsgenieAlertAction how-to guide

0.12.8
-----------------
* [FEATURE] Add OpsgenieAlertAction #2012 (thanks @miike!)
* [FEATURE] Add S3SubdirReaderBatchKwargsGenerator #2001 (thanks @noklam)
* [ENHANCEMENT] Snowflake uses temp tables by default while still allowing transient tables
* [ENHANCEMENT] Enabled use of lowercase table and column names in GE with the `use_quoted_name` key in batch_kwargs #2023
* [BUGFIX] Basic suite builder profiler (suite scaffold) now skips excluded expectations #2037
* [BUGFIX] Off-by-one error in linking to static images #2036 (thanks @NimaVaziri!)
* [BUGFIX] Improve handling of pandas NA type issue #2029 PR #2039 (thanks @isichei!)
* [DOCS] Update Virtual Environment Example #2027 (thanks @shapiroj18!)
* [DOCS] Update implemented_expectations.rst (thanks @jdimatteo!)
* [DOCS] Update how_to_configure_a_pandas_s3_datasource.rst #2042 (thanks @CarstenFrommhold!)

0.12.7
-----------------
* [ENHANCEMENT] CLI supports s3a:// or gs:// paths for Pandas Datasources (issue #2006)
* [ENHANCEMENT] Escape $ characters in configuration, support multiple substitutions (#2005 & #2015)
* [ENHANCEMENT] Implement Skip prompt flag on datasource profile cli (#1881 Thanks @thcidale0808!)
* [BUGFIX] Fixed bug where slack messages cause stacktrace when data docs pages have issue
* [DOCS] How to use docker images (#1797)
* [DOCS] Remove incorrect doc line from PagerdutyAlertAction (Thanks @niallrees!)
* [MAINTENANCE] Update broken link (Thanks @noklam!)
* [MAINTENANCE] Fix path for how-to guide (Thanks @gauthamzz!)

0.12.6
-----------------
* [BUGFIX] replace black in requirements.txt

0.12.5
-----------------
* [ENHANCEMENT] Implement expect_column_values_to_be_json_parseable in spark (Thanks @mikaylaedwards!)
* [ENHANCEMENT] Fix boto3 options passing into datasource correctly (Thanks @noklam!)
* [ENHANCEMENT] Add .pkl to list of recognized extensions (Thanks @KPLauritzen!)
* [BUGFIX] Query batch kwargs support for Athena backend (issue 1964)
* [BUGFIX] Skip config substitution if key is "password" (issue 1927)
* [BUGFIX] fix site_names functionality and add site_names param to get_docs_sites_urls (issue 1991)
* [BUGFIX] Always render expectation suites in data docs unless passing a specific ExpectationSuiteIdentifier in resource_identifiers (issue 1944)
* [BUGFIX] remove black from requirements.txt
* [BUGFIX] docs build cli: fix --yes argument (Thanks @varunbpatil!)
* [DOCS] Update docstring for SubdirReaderBatchKwargsGenerator (Thanks @KPLauritzen!)
* [DOCS] Fix broken link in README.md (Thanks @eyaltrabelsi!)
* [DOCS] Clarifications on several docs (Thanks all!!)

0.12.4
-----------------
* [FEATURE] Add PagerdutyAlertAction (Thanks @NiallRees!)
* [FEATURE] enable using Minio for S3 backend (Thanks @noklam!)
* [ENHANCEMENT] Add SqlAlchemy support for expect_compound_columns_to_be_unique (Thanks @jhweaver!)
* [ENHANCEMENT] Add Spark support for expect_compound_columns_to_be_unique (Thanks @tscottcoombes1!)
* [ENHANCEMENT] Save expectation suites with datetimes in evaluation parameters (Thanks @mbakunze!)
* [ENHANCEMENT] Show data asset name in Slack message (Thanks @haydarai!)
* [ENHANCEMENT] Enhance data doc to show data asset name in overview block (Thanks @noklam!)
* [ENHANCEMENT] Clean up checkpoint output
* [BUGFIX] Change default prefix for TupleStoreBackend (issue 1907)
* [BUGFIX] Duplicate s3 approach for GCS for building object keys
* [BUGFIX] import NotebookConfig (Thanks @cclauss!)
* [BUGFIX] Improve links (Thanks @sbrugman!)
* [MAINTENANCE] Unpin black in requirements (Thanks @jtilly!)
* [MAINTENANCE] remove test case name special characters

0.12.3
-----------------
* [ENHANCEMENT] Add expect_compound_columns_to_be_unique and clarify multicolumn uniqueness
* [ENHANCEMENT] Add expectation expect_table_columns_to_match_set
* [ENHANCEMENT] Checkpoint run command now prints out details on each validation #1437
* [ENHANCEMENT] Slack notifications can now display links to GCS-hosted DataDocs sites
* [ENHANCEMENT] Public base URL can be configured for Data Docs sites
* [ENHANCEMENT] SuiteEditNotebookRenderer.add_header class now allows usage of env variables in jinja templates (thanks @mbakunze)!
* [ENHANCEMENT] Display table for Cramer's Phi expectation in Data Docs (thanks @mlondschien)!
* [BUGFIX] Explicitly convert keys to tuples when removing from TupleS3StoreBackend (thanks @balexander)!
* [BUGFIX] Use more-specific s3.meta.client.exceptions with dealing with boto resource api (thanks @lcorneliussen)!
* [BUGFIX] Links to Amazon S3 are compatible with virtual host-style access and path-style access
* [DOCS] How to Instantiate a Data Context on a Databricks Spark Cluster
* [DOCS] Update to Deploying Great Expectations with Google Cloud Composer
* [MAINTENANCE] Update moto dependency to include cryptography (see #spulec/moto/3290)

0.12.2
-----------------
* [ENHANCEMENT] Update schema for anonymized expectation types to avoid large key domain
* [ENHANCEMENT] BaseProfiler type mapping expanded to include more pandas and numpy dtypes
* [BUGFIX] Allow for pandas reader option inference with parquet and Excel (thanks @dlachasse)!
* [BUGFIX] Fix bug where running checkpoint fails if GCS data docs site has a prefix (thanks @sergii-tsymbal-exa)!
* [BUGFIX] Fix bug in deleting datasource config from config file (thanks @rxmeez)!
* [BUGFIX] clarify inclusiveness of min/max values in string rendering
* [BUGFIX] Building data docs no longer crashes when a data asset name is an integer #1913
* [DOCS] Add notes on transient table creation to Snowflake guide (thanks @verhey)!
* [DOCS] Fixed several broken links and glossary organization (thanks @JavierMonton and @sbrugman)!
* [DOCS] Deploying Great Expectations with Google Cloud Composer (Hosted Airflow)

0.12.1
-----------------
* [FEATURE] Add ``expect_column_pair_cramers_phi_value_to_be_less_than`` expectation to ``PandasDatasource`` to check for the independence of two columns by computing their Cramers Phi (thanks @mlondschien)!
* [FEATURE] add support for ``expect_column_pair_values_to_be_in_set`` to ``Spark`` (thanks @mikaylaedwards)!
* [FEATURE] Add new expectation:`` expect_multicolumn_sum_to_equal`` for ``pandas` and ``Spark`` (thanks @chipmyersjr)!
* [ENHANCEMENT] Update isort, pre-commit & pre-commit hooks, start more linting (thanks @dandandan)!
* [ENHANCEMENT] Bundle shaded marshmallow==3.7.1 to avoid dependency conflicts on GCP Composer
* [ENHANCEMENT] Improve row_condition support in aggregate expectations
* [BUGFIX] SuiteEditNotebookRenderer no longer break GCS and S3 data paths
* [BUGFIX] Fix bug preventing the use of get_available_partition_ids in s3 generator
* [BUGFIX] SuiteEditNotebookRenderer no longer break GCS and S3 data paths
* [BUGFIX] TupleGCSStoreBackend: remove duplicate prefix for urls (thanks @azban)!
* [BUGFIX] Fix `TypeError: unhashable type` error in Data Docs rendering

0.12.0
-----------------
* [BREAKING] This release includes a breaking change that *only* affects users who directly call `add_expectation`, `remove_expectation`, or `find_expectations`. (Most users do not use these APIs but add Expectations by stating them directly on Datasets). Those methods have been updated to take an ExpectationConfiguration object and `match_type` object. The change provides more flexibility in determining which expectations should be modified and allows us provide substantially improved support for two major features that we have frequently heard requested: conditional Expectations and more flexible multi-column custom expectations. See :ref:`expectation_suite_operations` and :ref:`migrating_versions` for more information.
* [FEATURE] Add support for conditional expectations using pandas execution engine (#1217 HUGE thanks @arsenii!)
* [FEATURE] ValidationActions can now consume and return "payload", which can be used to share information across ValidationActions
* [FEATURE] Add support for nested columns in the PySpark expectations (thanks @bramelfrink)!
* [FEATURE] add support for `expect_column_values_to_be_increasing` to `Spark` (thanks @mikaylaedwards)!
* [FEATURE] add support for `expect_column_values_to_be_decreasing` to `Spark` (thanks @mikaylaedwards)!
* [FEATURE] Slack Messages sent as ValidationActions now have link to DataDocs, if available.
* [FEATURE] Expectations now define “domain,” “success,” and “runtime” kwargs to allow them to determine expectation equivalence for updating expectations. Fixes column pair expectation update logic.
* [ENHANCEMENT] Add a `skip_and_clean_missing` flag to `DefaultSiteIndexBuilder.build` (default True). If True, when an index page is being built and an existing HTML page does not have corresponding source data (i.e. an expectation suite or validation result was removed from source store), the HTML page is automatically deleted and will not appear in the index. This ensures that the expectations store and validations store are the source of truth for Data Docs.
* [ENHANCEMENT] Include datetime and bool column types in descriptive documentation results
* [ENHANCEMENT] Improve data docs page breadcrumbs to have clearer run information
* [ENHANCEMENT] Data Docs Validation Results only shows unexpected value counts if all unexpected values are available
* [ENHANCEMENT] Convert GE version key from great_expectations.__version__ to great_expectations_version (thanks, @cwerner!) (#1606)
* [ENHANCEMENT] Add support in JSON Schema profiler for combining schema with anyOf key and creating nullability expectations
* [BUGFIX] Add guard for checking Redshift Dialect in match_like_pattern expectation
* [BUGFIX] Fix content_block build failure for dictionary content - (thanks @jliew!) #1722
* [BUGFIX] Fix bug that was preventing env var substitution in `config_variables.yml` when not at the top level
* [BUGFIX] Fix issue where expect_column_values_to_be_in_type_list did not work with positional type_list argument in SqlAlchemyDataset or SparkDFDataset
* [BUGFIX] Fixes a bug that was causing exceptions to occur if user had a Data Docs config excluding a particular site section
* [DOCS] Add how-to guides for configuring MySQL and MSSQL Datasources
* [DOCS] Add information about issue tags to contributing docs
* [DEPRECATION] Deprecate demo suite behavior in `suite new`

0.11.9
-----------------
* [FEATURE] New Dataset Support: Microsoft SQL Server
* [FEATURE] Render expectation validation results to markdown
* [FEATURE] Add --assume-yes/--yes/-y option to cli docs build command (thanks @feluelle)
* [FEATURE] Add SSO and SSH key pair authentication for Snowflake (thanks @dmateusp)
* [FEATURE] Add pattern-matching expectations that use the Standard SQL "LIKE" operator: "expect_column_values_to_match_like_pattern", "expect_column_values_to_not_match_like_pattern", "expect_column_values_to_match_like_pattern_list", and "expect_column_values_to_not_match_like_pattern_list"
* [ENHANCEMENT] Make Data Docs rendering of profiling results more flexible by deprecating the reliance on validation results having the specific run_name of "profiling"
* [ENHANCEMENT] Use green checkmark in Slack msgs instead of tada
* [ENHANCEMENT] log class instantiation errors for better debugging
* [BUGFIX] usage_statistics decorator now handles 'dry_run' flag
* [BUGFIX] Add spark_context to DatasourceConfigSchema (#1713) (thanks @Dandandan)
* [BUGFIX] Handle case when unexpected_count list element is str
* [DOCS] Deploying Data Docs
* [DOCS] New how-to guide: How to instantiate a Data Context on an EMR Spark cluster
* [DOCS] Managed Spark DF Documentation #1729 (thanks @mgorsk1)
* [DOCS] Typos and clarifications (thanks @dechoma @sbrugman @rexboyce)

0.11.8
-----------------
* [FEATURE] Customizable "Suite Edit" generated notebooks
* [ENHANCEMENT] Add support and docs for loading evaluation parameter from SQL database
* [ENHANCEMENT] Fixed some typos/grammar and a broken link in the suite_scaffold_notebook_renderer
* [ENHANCEMENT] allow updates to DatabaseStoreBackend keys by default, requiring `allow_update=False` to disallow
* [ENHANCEMENT] Improve support for prefixes declared in TupleS3StoreBackend that include reserved characters
* [BUGFIX] Fix issue where allow_updates was set for StoreBackend that did not support it
* [BUGFIX] Fix issue where GlobReaderBatchKwargsGenerator failed with relative base_directory
* [BUGFIX] Adding explicit requirement for "importlib-metadata" (needed for Python versions prior to Python 3.8).
* [MAINTENANCE] Install GitHub Dependabot
* [BUGFIX] Fix missing importlib for python 3.8 #1651

0.11.7
-----------------
* [ENHANCEMENT] Improve CLI error handling.
* [ENHANCEMENT] Do not register signal handlers if not running in main thread
* [ENHANCEMENT] store_backend (S3 and GCS) now throws InvalidKeyError if file does not exist at expected location
* [BUGFIX] ProfilerTypeMapping uses lists instead of sets to prevent serialization errors when saving suites created by JsonSchemaProfiler
* [DOCS] Update suite scaffold how-to
* [DOCS] Docs/how to define expectations that span multiple tables
* [DOCS] how to metadata stores validation on s3

0.11.6
-----------------
* [FEATURE] Auto-install Python DB packages.  If the required packages for a DB library are not installed, GE will offer the user to install them, without exiting CLI
* [FEATURE] Add new expectation expect_table_row_count_to_equal_other_table for SqlAlchemyDataset
* [FEATURE] A profiler that builds suites from JSONSchema files
* [ENHANCEMENT] Add ``.feather`` file support to PandasDatasource
* [ENHANCEMENT] Use ``colorama init`` to support terminal color on Windows
* [ENHANCEMENT] Update how_to_trigger_slack_notifications_as_a_validation_action.rst
* [ENHANCEMENT] Added note for config_version in great_expectations.yml
* [ENHANCEMENT] Implement "column_quantiles" for MySQL (via a compound SQLAlchemy query, since MySQL does not support "percentile_disc")
* [BUGFIX] "data_asset.validate" events with "data_asset_name" key in the batch kwargs were failing schema validation
* [BUGFIX] database_store_backend does not support storing Expectations in DB
* [BUGFIX] instantiation of ExpectationSuite always adds GE version metadata to prevent datadocs from crashing
* [BUGFIX] Fix all tests having to do with missing data source libraries
* [DOCS] will/docs/how_to/Store Expectations on Google Cloud Store

0.11.5
-----------------
* [FEATURE] Add support for expect_column_values_to_match_regex_list exception for Spark backend
* [ENHANCEMENT] Added 3 new usage stats events: "cli.new_ds_choice", "data_context.add_datasource", and "datasource.sqlalchemy.connect"
* [ENHANCEMENT] Support platform_specific_separator flag for TupleS3StoreBackend prefix
* [ENHANCEMENT] Allow environment substitution in config_variables.yml
* [BUGFIX] fixed issue where calling head() on a SqlAlchemyDataset would fail if the underlying table is empty
* [BUGFIX] fixed bug in rounding of mostly argument to nullity expectations produced by the BasicSuiteBuilderProfiler
* [DOCS] New How-to guide: How to add a Validation Operator (+ updated in Validation Operator doc strings)

0.11.4
-----------------
* [BUGIFX] Fixed an error that crashed the CLI when called in an environment with neither SQLAlchemy nor google.auth installed

0.11.3
-----------------
* [ENHANCEMENT] Removed the misleading scary "Site doesn't exist or is inaccessible" message that the CLI displayed before building Data Docs for the first time.
* [ENHANCEMENT] Catch sqlalchemy.exc.ArgumentError and google.auth.exceptions.GoogleAuthError in SqlAlchemyDatasource __init__ and re-raise them as DatasourceInitializationError - this allows the CLI to execute its retry logic when users provide a malformed SQLAlchemy URL or attempt to connect to a BigQuery project without having proper authentication.
* [BUGFIX] Fixed issue where the URL of the Glossary of Expectations article in the auto-generated suite edit notebook was wrong (out of date) (#1557).
* [BUGFIX] Use renderer_type to set paths in jinja templates instead of utm_medium since utm_medium is optional
* [ENHANCEMENT] Bring in custom_views_directory in DefaultJinjaView to enable custom jinja templates stored in plugins dir
* [BUGFIX] fixed glossary links in walkthrough modal, README, CTA button, scaffold notebook
* [BUGFIX] Improved TupleGCSStoreBackend configurability (#1398 #1399)
* [BUGFIX] Data Docs: switch bootstrap-table-filter-control.min.js to CDN
* [ENHANCEMENT] BasicSuiteBuilderProfiler now rounds mostly values for readability
* [DOCS] Add AutoAPI as the primary source for API Reference docs.

0.11.2
-----------------
* [FEATURE] Add support for expect_volumn_values_to_match_json_schema exception for Spark backend (thanks @chipmyersjr!)
* [ENHANCEMENT] Add formatted __repr__ for ValidationOperatorResult
* [ENHANCEMENT] add option to suppress logging when getting expectation suite
* [BUGFIX] Fix object name construction when calling SqlAlchemyDataset.head (thanks @mascah!)
* [BUGFIX] Fixed bug where evaluation parameters used in arithmetic expressions would not be identified as upstream dependencies.
* [BUGFIX] Fix issue where DatabaseStoreBackend threw IntegrityError when storing same metric twice
* [FEATURE] Added new cli upgrade helper to help facilitate upgrading projects to be compatible with GE 0.11.
  See :ref:`upgrading_to_0.11` for more info.
* [BUGFIX] Fixed bug preventing GCS Data Docs sites to cleaned
* [BUGFIX] Correct doc link in checkpoint yml
* [BUGFIX] Fixed issue where CLI checkpoint list truncated names (#1518)
* [BUGFIX] Fix S3 Batch Kwargs Generator incorrect migration to new build_batch_kwargs API
* [BUGFIX] Fix missing images in data docs walkthrough modal
* [BUGFIX] Fix bug in checkpoints that was causing incorrect run_time to be set
* [BUGFIX] Fix issue where data docs could remove trailing zeros from values when low precision was requested

0.11.1
-----------------
* [BUGFIX] Fixed bug that was caused by comparison between timezone aware and non-aware datetimes
* [DOCS] Updated docs with info on typed run ids and validation operator results
* [BUGFIX] Update call-to-action buttons on index page with correct URLs

0.11.0
-----------------
* [BREAKING] ``run_id`` is now typed using the new ``RunIdentifier`` class, which consists of a ``run_time`` and
  ``run_name``. Existing projects that have Expectation Suite Validation Results must be migrated.
  See :ref:`upgrading_to_0.11` for instructions.
* [BREAKING] ``ValidationMetric`` and ``ValidationMetricIdentifier`` objects now have a ``data_asset_name`` attribute.
  Existing projects with evaluation parameter stores that have database backends must be migrated.
  See :ref:`upgrading_to_0.11` for instructions.
* [BREAKING] ``ValidationOperator.run`` now returns an instance of new type, ``ValidationOperatorResult`` (instead of a
  dictionary). If your code uses output from Validation Operators, it must be updated.
* Major update to the styling and organization of documentation! Watch for more content and reorganization as we continue to improve the documentation experience with Great Expectations.
* [FEATURE] Data Docs: redesigned index page with paginated/sortable/searchable/filterable tables
* [FEATURE] Data Docs: searchable tables on Expectation Suite Validation Result pages
* ``data_asset_name`` is now added to batch_kwargs by batch_kwargs_generators (if available) and surfaced in Data Docs
* Renamed all ``generator_asset`` parameters to ``data_asset_name``
* Updated the dateutil dependency
* Added experimental QueryStore
* Removed deprecated cli tap command
* Added of 0.11 upgrade helper
* Corrected Scaffold maturity language in notebook to Experimental
* Updated the installation/configuration documentation for Snowflake users
* [ENHANCEMENT] Improved error messages for misconfigured checkpoints.
* [BUGFIX] Fixed bug that could cause some substituted variables in DataContext config to be saved to `great_expectations.yml`

0.10.12
-----------------
* [DOCS] Improved help for CLI `checkpoint` command
* [BUGFIX] BasicSuiteBuilderProfiler could include extra expectations when only some expectations were selected (#1422)
* [FEATURE] add support for `expect_multicolumn_values_to_be_unique` and `expect_column_pair_values_A_to_be_greater_than_B`
  to `Spark`. Thanks @WilliamWsyHK!
* [ENHANCEMENT] Allow a dictionary of variables can be passed to the DataContext constructor to allow override
  config variables at runtime. Thanks @balexander!
* [FEATURE] add support for `expect_column_pair_values_A_to_be_greater_than_B` to `Spark`.
* [BUGFIX] Remove SQLAlchemy typehints to avoid requiring library (thanks @mzjp2)!
* [BUGFIX] Fix issue where quantile boundaries could not be set to zero. Thanks @kokes!

0.10.11
-----------------
* Bugfix: build_data_docs list_keys for GCS returns keys and when empty a more user friendly message
* ENHANCEMENT: Enable Redshift Quantile Profiling


0.10.10
-----------------
* Removed out-of-date Airflow integration examples. This repo provides a comprehensive example of Airflow integration: `#GE Airflow Example <https://github.com/superconductive/ge_tutorials>`_
* Bugfix suite scaffold notebook now has correct suite name in first markdown cell.
* Bugfix: fixed an example in the custom expectations documentation article - "result" key was missing in the returned dictionary
* Data Docs Bugfix: template string substitution is now done using .safe_substitute(), to handle cases where string templates
  or substitution params have extraneous $ signs. Also added logic to handle templates where intended output has groupings of 2 or more $ signs
* Docs fix: fix in yml for example action_list_operator for metrics
* GE is now auto-linted using Black

-----------------

* DataContext.get_docs_sites_urls now raises error if non-existent site_name is specified
* Bugfix for the CLI command `docs build` ignoring the --site_name argument (#1378)
* Bugfix and refactor for `datasource delete` CLI command (#1386) @mzjp2
* Instantiate datasources and validate config only when datasource is used (#1374) @mzjp2
* suite delete changed from an optional argument to a required one
* bugfix for uploading objects to GCP #1393
* added a new usage stats event for the case when a data context is created through CLI
* tuplefilestore backend, expectationstore backend remove_key bugs fixed
* no url is returned on empty data_docs site
* return url for resource only if key exists
* Test added for the period special char case
* updated checkpoint module to not require sqlalchemy
* added BigQuery as an option in the list of databases in the CLI
* added special cases for handling BigQuery - table names are already qualified with schema name, so we must make sure that we do not prepend the schema name twice
* changed the prompt for the name of the temp table in BigQuery in the CLI to hint that a fully qualified name (project.dataset.table) should be provided
* Bugfix for: expect_column_quantile_values_to_be_between expectation throws an "unexpected keyword WITHIN" on BigQuery (#1391)

0.10.8
-----------------
* added support for overriding the default jupyter command via a GE_JUPYTER_COMMAND environment variable (#1347) @nehiljain
* Bugfix for checkpoint missing template (#1379)

0.10.7
-----------------
* crud delete suite bug fix

0.10.6
-----------------

* Checkpoints: a new feature to ease deployment of suites into your pipelines
  - DataContext.list_checkpoints() returns a list of checkpoint names found in the project
  - DataContext.get_checkpoint() returns a validated dictionary loaded from yml
  - new cli commands

    - `checkpoint new`
    - `checkpoint list`
    - `checkpoint run`
    - `checkpoint script`

* marked cli `tap` commands as deprecating on next release
* marked cli `validation-operator run` command as deprecating
* internal improvements in the cli code
* Improve UpdateDataDocsAction docs

0.10.5
-----------------

* improvements to ge.read_json tests
* tidy up the changelog

  - Fix bullet list spacing issues
  - Fix 0.10. formatting
  - Drop roadmap_and_changelog.rst and move changelog.rst to the top level of the table of contents
* DataContext.run_validation_operator() now raises a DataContextError if:
  - no batches are passed
  - batches are of the the wrong type
  - no matching validation operator is found in the project
* Clarified scaffolding language in scaffold notebook
* DataContext.create() adds an additional directory: `checkpoints`
* Marked tap command for deprecation in next major release

0.10.4
-----------------
* consolidated error handling in CLI DataContext loading
* new cli command `suite scaffold` to speed up creation of suites
* new cli command `suite demo` that creates an example suite
* Update bigquery.rst `#1330 <https://github.com/great-expectations/great_expectations/issues/1330>`_
* Fix datetime reference in create_expectations.rst `#1321 <https://github.com/great-expectations/great_expectations/issues/1321>`_ Thanks @jschendel !
* Update issue templates
* CLI command experimental decorator
* Update style_guide.rst
* Add pull request template
* Use pickle to generate hash for dataframes with unhashable objects. `#1315 <https://github.com/great-expectations/great_expectations/issues/1315>`_ Thanks @shahinism !
* Unpin pytest

0.10.3
-----------------
* Use pickle to generate hash for dataframes with unhashable objects.

0.10.2
-----------------
* renamed NotebookRenderer to SuiteEditNotebookRenderer
* SuiteEditNotebookRenderer now lints using black
* New SuiteScaffoldNotebookRenderer renderer to expedite suite creation
* removed autopep8 dependency
* bugfix: extra backslash in S3 urls if store was configured without a prefix `#1314 <https://github.com/great-expectations/great_expectations/issues/1314>`_

0.10.1
-----------------
* removing bootstrap scrollspy on table of contents `#1282 <https://github.com/great-expectations/great_expectations/issues/1282>`_
* Silently tolerate connection timeout during usage stats reporting

0.10.0
-----------------
* (BREAKING) Clarified API language: renamed all ``generator`` parameters and methods to the more correct ``batch_kwargs_generator`` language. Existing projects may require simple migration steps. See :ref:`Upgrading to 0.10.x <upgrading_to_0.10.x>` for instructions.
* Adds anonymized usage statistics to Great Expectations. See this article for details: :ref:`Usage Statistics`.
* CLI: improve look/consistency of ``docs list``, ``suite list``, and ``datasource list`` output; add ``store list`` and ``validation-operator list`` commands.
* New SuiteBuilderProfiler that facilitates faster suite generation by allowing columns to be profiled
* Added two convenience methods to ExpectationSuite: get_table_expectations & get_column_expectations
* Added optional profiler_configuration to DataContext.profile() and DataAsset.profile()
* Added list_available_expectation_types() to DataAsset

0.9.11
-----------------
* Add evaluation parameters support in WarningAndFailureExpectationSuitesValidationOperator `#1284 <https://github.com/great-expectations/great_expectations/issues/1284>`_ thanks `@balexander <https://github.com/balexander>`_
* Fix compatibility with MS SQL Server. `#1269 <https://github.com/great-expectations/great_expectations/issues/1269>`_ thanks `@kepiej <https://github.com/kepiej>`_
* Bug fixes for query_generator `#1292 <https://github.com/great-expectations/great_expectations/issues/1292>`_ thanks `@ian-whitestone <https://github.com/ian-whitestone>`_

0.9.10
-----------------
* Data Docs: improve configurability of site_section_builders
* TupleFilesystemStoreBackend now ignore `.ipynb_checkpoints` directories `#1203 <https://github.com/great-expectations/great_expectations/issues/1203>`_
* bugfix for Data Docs links encoding on S3 `#1235 <https://github.com/great-expectations/great_expectations/issues/1235>`_

0.9.9
-----------------
* Allow evaluation parameters support in run_validation_operator
* Add log_level parameter to jupyter_ux.setup_notebook_logging.
* Add experimental display_profiled_column_evrs_as_section and display_column_evrs_as_section methods, with a minor (nonbreaking) refactor to create a new _render_for_jupyter method.
* Allow selection of site in UpdateDataDocsAction with new arg target_site_names in great_expectations.yml
* Fix issue with regular expression support in BigQuery (#1244)

0.9.8
-----------------
* Allow basic operations in evaluation parameters, with or without evaluation parameters.
* When unexpected exceptions occur (e.g., during data docs rendering), the user will see detailed error messages, providing information about the specific issue as well as the stack trace.
* Remove the "project new" option from the command line (since it is not implemented; users can only run "init" to create a new project).
* Update type detection for bigquery based on driver changes in pybigquery driver 0.4.14. Added a warning for users who are running an older pybigquery driver
* added execution tests to the NotebookRenderer to mitigate codegen risks
* Add option "persist", true by default, for SparkDFDataset to persist the DataFrame it is passed. This addresses #1133 in a deeper way (thanks @tejsvirai for the robust debugging support and reproduction on spark).

  * Disabling this option should *only* be done if the user has *already* externally persisted the DataFrame, or if the dataset is too large to persist but *computations are guaranteed to be stable across jobs*.

* Enable passing dataset kwargs through datasource via dataset_options batch_kwarg.
* Fix AttributeError when validating expectations from a JSON file
* Data Docs: fix bug that was causing erratic scrolling behavior when table of contents contains many columns
* Data Docs: add ability to hide how-to buttons and related content in Data Docs

0.9.7
-----------------
* Update marshmallow dependency to >3. NOTE: as of this release, you MUST use marshamllow >3.0, which REQUIRES python 3. (`#1187 <https://github.com/great-expectations/great_expectations/issues/1187>`_) @jcampbell

  * Schema checking is now stricter for expectation suites, and data_asset_name must not be present as a top-level key in expectation suite json. It is safe to remove.
  * Similarly, datasource configuration must now adhere strictly to the required schema, including having any required credentials stored in the "credentials" dictionary.

* New beta CLI command: `tap new` that generates an executable python file to expedite deployments. (`#1193 <https://github.com/great-expectations/great_expectations/issues/1193>`_) @Aylr
* bugfix in TableBatchKwargsGenerator docs
* Added feature maturity in README (`#1203 <https://github.com/great-expectations/great_expectations/issues/1203>`_) @kyleaton
* Fix failing test that should skip if postgresql not running (`#1199 <https://github.com/great-expectations/great_expectations/issues/1199>`_) @cicdw


0.9.6
-----------------
* validate result dict when instantiating an ExpectationValidationResult (`#1133 <https://github.com/great-expectations/great_expectations/issues/1133>`_)
* DataDocs: Expectation Suite name on Validation Result pages now link to Expectation Suite page
* `great_expectations init`: cli now asks user if csv has header when adding a Spark Datasource with csv file
* Improve support for using GCP Storage Bucket as a Data Docs Site backend (thanks @hammadzz)
* fix notebook renderer handling for expectations with no column kwarg and table not in their name (`#1194 <https://github.com/great-expectations/great_expectations/issues/1194>`_)


0.9.5
-----------------
* Fixed unexpected behavior with suite edit, data docs and jupyter
* pytest pinned to 5.3.5


0.9.4
-----------------
* Update CLI `init` flow to support snowflake transient tables
* Use filename for default expectation suite name in CLI `init`
* Tables created by SqlAlchemyDataset use a shorter name with 8 hex characters of randomness instead of a full uuid
* Better error message when config substitution variable is missing
* removed an unused directory in the GE folder
* removed obsolete config error handling
* Docs typo fixes
* Jupyter notebook improvements
* `great_expectations init` improvements
* Simpler messaging in validation notebooks
* replaced hacky loop with suite list call in notebooks
* CLI suite new now supports `--empty` flag that generates an empty suite and opens a notebook
* add error handling to `init` flow for cases where user tries using a broken file


0.9.3
-----------------
* Add support for transient table creation in snowflake (#1012)
* Improve path support in TupleStoreBackend for better cross-platform compatibility
* New features on `ExpectationSuite`

  - ``add_citation()``
  - ``get_citations()``

* `SampleExpectationsDatasetProfiler` now leaves a citation containing the original batch kwargs
* `great_expectations suite edit` now uses batch_kwargs from citations if they exist
* Bugfix :: suite edit notebooks no longer blow away the existing suite while loading a batch of data
* More robust and tested logic in `suite edit`
* DataDocs: bugfixes and improvements for smaller viewports
* Bugfix :: fix for bug that crashes SampleExpectationsDatasetProfiler if unexpected_percent is of type decimal.Decimal (`#1109 <https://github.com/great-expectations/great_expectations/issues/1109>`_)


0.9.2
-----------------
* Fixes #1095
* Added a `list_expectation_suites` function to `data_context`, and a corresponding CLI function - `suite list`.
* CI no longer enforces legacy python tests.

0.9.1
------
* Bugfix for dynamic "How to Edit This Expectation Suite" command in DataDocs

0.9.0
-----------------

Version 0.9.0 is a major update to Great Expectations! The DataContext has continued to evolve into a powerful tool
for ensuring that Expectation Suites can properly represent the way users think about their data, and upgrading will
make it much easier to store and share expectation suites, and to build data docs that support your whole team.
You’ll get awesome new features including improvements to data docs look and the ability to choose and store metrics
for building flexible data quality dashboards.

The changes for version 0.9.0 fall into several broad areas:

1. Onboarding

Release 0.9.0 of Great Expectations makes it much easier to get started with the project. The `init` flow has grown
to support a much wider array of use cases and to use more natural language rather than introducing
GreatExpectations concepts earlier. You can more easily configure different backends and datasources, take advantage
of guided walkthroughs to find and profile data, and share project configurations with colleagues.

If you have already completed the `init` flow using a previous version of Great Expectations, you do not need to
rerun the command. However, **there are some small changes to your configuration that will be required**. See
:ref:`migrating_versions` for details.

2. CLI Command Improvements

With this release we have introduced a consistent naming pattern for accessing subcommands based on the noun (a
Great Expectations object like `suite` or `docs`) and verb (an action like `edit` or `new`). The new user experience
will allow us to more naturally organize access to CLI tools as new functionality is added.

3. Expectation Suite Naming and Namespace Changes

Defining shared expectation suites and validating data from different sources is much easier in this release. The
DataContext, which manages storage and configuration of expectations, validations, profiling, and data docs, no
longer requires that expectation suites live in a datasource-specific “namespace.” Instead, you should name suites
with the logical name corresponding to your data, making it easy to share them or validate against different data
sources. For example, the expectation suite "npi" for National Provider Identifier data can now be shared across
teams who access the same logical data in local systems using Pandas, on a distributed Spark cluster, or via a
relational database.

Batch Kwargs, or instructions for a datasource to build a batch of data, are similarly freed from a required
namespace, and you can more easily integrate Great Expectations into workflows where you do not need to use a
BatchKwargsGenerator (usually because you have a batch of data ready to validate, such as in a table or a known
directory).

The most noticeable impact of this API change is in the complete removal of the DataAssetIdentifier class. For
example, the `create_expectation_suite` and `get_batch` methods now no longer require a data_asset_name parameter,
relying only on the expectation_suite_name and batch_kwargs to do their job. Similarly, there is no more asset name
normalization required. See the upgrade guide for more information.

4. Metrics and Evaluation Parameter Stores

Metrics have received much more love in this release of Great Expectations! We've improved the system for declaring
evaluation parameters that support dependencies between different expectation suites, so you can easily identify a
particular field in the result of one expectation to use as the input into another. And the MetricsStore is now much
more flexible, supporting a new ValidationAction that makes it possible to select metrics from a validation result
to be saved in a database where they can power a dashboard.

5. Internal Type Changes and Improvements

Finally, in this release, we have done a lot of work under the hood to make things more robust, including updating
all of the internal objects to be more strongly typed. That change, while largely invisible to end users, paves the
way for some really exciting opportunities for extending Great Expectations as we build a bigger community around
the project.


We are really excited about this release, and encourage you to upgrade right away to take advantage of the more
flexible naming and simpler API for creating, accessing, and sharing your expectations. As always feel free to join
us on Slack for questions you don't see addressed!


0.8.9__develop
-----------------


0.8.8
-----------------
* Add support for allow_relative_error to expect_column_quantile_values_to_be_between, allowing Redshift users access
  to this expectation
* Add support for checking backend type information for datetime columns using expect_column_min_to_be_between and
  expect_column_max_to_be_between

0.8.7
-----------------
* Add support for expect_column_values_to_be_of_type for BigQuery backend (#940)
* Add image CDN for community usage stats
* Documentation improvements and fixes

0.8.6
-----------------
* Raise informative error if config variables are declared but unavailable
* Update ExpectationsStore defaults to be consistent across all FixedLengthTupleStoreBackend objects
* Add support for setting spark_options via SparkDFDatasource
* Include tail_weights by default when using build_continuous_partition_object
* Fix Redshift quantiles computation and type detection
* Allow boto3 options to be configured (#887)

0.8.5
-----------------
* BREAKING CHANGE: move all reader options from the top-level batch_kwargs object to a sub-dictionary called
  "reader_options" for SparkDFDatasource and PandasDatasource. This means it is no longer possible to specify
  supplemental reader-specific options at the top-level of `get_batch`,  `yield_batch_kwargs` or `build_batch_kwargs`
  calls, and instead, you must explicitly specify that they are reader_options, e.g. by a call such as:
  `context.yield_batch_kwargs(data_asset_name, reader_options={'encoding': 'utf-8'})`.
* BREAKING CHANGE: move all query_params from the top-level batch_kwargs object to a sub-dictionary called
  "query_params" for SqlAlchemyDatasource. This means it is no longer possible to specify supplemental query_params at
  the top-level of `get_batch`,  `yield_batch_kwargs` or `build_batch_kwargs`
  calls, and instead, you must explicitly specify that they are query_params, e.g. by a call such as:
  `context.yield_batch_kwargs(data_asset_name, query_params={'schema': 'foo'})`.
* Add support for filtering validation result suites and validation result pages to show only failed expectations in
  generated documentation
* Add support for limit parameter to batch_kwargs for all datasources: Pandas, SqlAlchemy, and SparkDF; add support
  to generators to support building batch_kwargs with limits specified.
* Include raw_query and query_params in query_generator batch_kwargs
* Rename generator keyword arguments from data_asset_name to generator_asset to avoid ambiguity with normalized names
* Consistently migrate timestamp from batch_kwargs to batch_id
* Include batch_id in validation results
* Fix issue where batch_id was not included in some generated datasets
* Fix rendering issue with expect_table_columns_to_match_ordered_list expectation
* Add support for GCP, including BigQuery and GCS
* Add support to S3 generator for retrieving directories by specifying the `directory_assets` configuration
* Fix warning regarding implicit class_name during init flow
* Expose build_generator API publicly on datasources
* Allow configuration of known extensions and return more informative message when SubdirReaderBatchKwargsGenerator cannot find
  relevant files.
* Add support for allow_relative_error on internal dataset quantile functions, and add support for
  build_continuous_partition_object in Redshift
* Fix truncated scroll bars in value_counts graphs


0.8.4.post0
----------------
* Correct a packaging issue resulting in missing notebooks in tarball release; update docs to reflect new notebook
  locations.


0.8.4
-----------------
* Improved the tutorials that walk new users through the process of creating expectations and validating data
* Changed the flow of the init command - now it creates the scaffolding of the project and adds a datasource. After
  that users can choose their path.
* Added a component with links to useful tutorials to the index page of the Data Docs website
* Improved the UX of adding a SQL datasource in the CLI - now the CLI asks for specific credentials for Postgres,
  MySQL, Redshift and Snowflake, allows continuing debugging in the config file and has better error messages
* Added batch_kwargs information to DataDocs validation results
* Fix an issue affecting file stores on Windows


0.8.3
-----------------
* Fix a bug in data-docs' rendering of mostly parameter
* Correct wording for expect_column_proportion_of_unique_values_to_be_between
* Set charset and meta tags to avoid unicode decode error in some browser/backend configurations
* Improve formatting of empirical histograms in validation result data docs
* Add support for using environment variables in `config_variables_file_path`
* Documentation improvements and corrections


0.8.2.post0
------------
* Correct a packaging issue resulting in missing css files in tarball release


0.8.2
-----------------
* Add easier support for customizing data-docs css
* Use higher precision for rendering 'mostly' parameter in data-docs; add more consistent locale-based
  formatting in data-docs
* Fix an issue causing visual overlap of large numbers of validation results in build-docs index
* Documentation fixes (thanks @DanielOliver!) and improvements
* Minor CLI wording fixes
* Improved handling of MySql temporary tables
* Improved detection of older config versions


0.8.1
-----------------
* Fix an issue where version was reported as '0+unknown'


0.8.0
-----------------

Version 0.8.0 is a significant update to Great Expectations, with many improvements focused on configurability
and usability.  See the :ref:`migrating_versions` guide for more details on specific changes, which include
several breaking changes to configs and APIs.

Highlights include:

1. Validation Operators and Actions. Validation operators make it easy to integrate GE into a variety of pipeline runners. They
   offer one-line integration that emphasizes configurability. See the :ref:`validation_operators_and_actions`
   feature guide for more information.

   - The DataContext `get_batch` method no longer treats `expectation_suite_name` or `batch_kwargs` as optional; they
     must be explicitly specified.
   - The top-level GE validate method allows more options for specifying the specific data_asset class to use.

2. First-class support for plugins in a DataContext, with several features that make it easier to configure and
   maintain DataContexts across common deployment patterns.

   - **Environments**: A DataContext can now manage :ref:`environment_and_secrets` more easily thanks to more dynamic and
     flexible variable substitution.
   - **Stores**: A new internal abstraction for DataContexts, :ref:`Stores <reference__core_concepts__data_context__stores>`, make extending GE easier by
     consolidating logic for reading and writing resources from a database, local, or cloud storage.
   - **Types**: Utilities configured in a DataContext are now referenced using `class_name` and `module_name` throughout
     the DataContext configuration, making it easier to extend or supplement pre-built resources. For now, the "type"
     parameter is still supported but expect it to be removed in a future release.

3. Partitioners: Batch Kwargs are clarified and enhanced to help easily reference well-known chunks of data using a
   partition_id. Batch ID and Batch Fingerprint help round out support for enhanced metadata around data
   assets that GE validates. See :ref:`Batch Identifiers <reference__core_concepts__batch_parameters>` for more information. The `GlobReaderBatchKwargsGenerator`,
   `QueryBatchKwargsGenerator`, `S3GlobReaderBatchKwargsGenerator`, `SubdirReaderBatchKwargsGenerator`, and `TableBatchKwargsGenerator` all support partition_id for
   easily accessing data assets.

4. Other Improvements:

   - We're beginning a long process of some under-the-covers refactors designed to make GE more maintainable as we
     begin adding additional features.
   - Restructured documentation: our docs have a new structure and have been reorganized to provide space for more
     easily adding and accessing reference material. Stay tuned for additional detail.
   - The command build-documentation has been renamed build-docs and now by
     default opens the Data Docs in the users' browser.

v0.7.11
-----------------
* Fix an issue where head() lost the column name for SqlAlchemyDataset objects with a single column
* Fix logic for the 'auto' bin selection of `build_continuous_partition_object`
* Add missing jinja2 dependency
* Fix an issue with inconsistent availability of strict_min and strict_max options on expect_column_values_to_be_between
* Fix an issue where expectation suite evaluation_parameters could be overriden by values during validate operation


v0.7.10
-----------------
* Fix an issue in generated documentation where the Home button failed to return to the index
* Add S3 Generator to module docs and improve module docs formatting
* Add support for views to QueryBatchKwargsGenerator
* Add success/failure icons to index page
* Return to uniform histogram creation during profiling to avoid large partitions for internal performance reasons


v0.7.9
-----------------
* Add an S3 generator, which will introspect a configured bucket and generate batch_kwargs from identified objects
* Add support to PandasDatasource and SparkDFDatasource for reading directly from S3
* Enhance the Site Index page in documentation so that validation results are sorted and display the newest items first
  when using the default run-id scheme
* Add a new utility method, `build_continuous_partition_object` which will build partition objects using the dataset
  API and so supports any GE backend.
* Fix an issue where columns with spaces in their names caused failures in some SqlAlchemyDataset and SparkDFDataset
  expectations
* Fix an issue where generated queries including null checks failed on MSSQL (#695)
* Fix an issue where evaluation parameters passed in as a set instead of a list could cause JSON serialization problems
  for the result object (#699)


v0.7.8
-----------------
* BREAKING: slack webhook URL now must be in the profiles.yml file (treat as a secret)
* Profiler improvements:

  - Display candidate profiling data assets in alphabetical order
  - Add columns to the expectation_suite meta during profiling to support human-readable description information

* Improve handling of optional dependencies during CLI init
* Improve documentation for create_expectations notebook
* Fix several anachronistic documentation and docstring phrases (#659, #660, #668, #681; #thanks @StevenMMortimer)
* Fix data docs rendering issues:

  - documentation rendering failure from unrecognized profiled column type (#679; thanks @dinedal))
  - PY2 failure on encountering unicode (#676)


0.7.7
-----------------
* Standardize the way that plugin module loading works. DataContext will begin to use the new-style class and plugin
  identification moving forward; yml configs should specify class_name and module_name (with module_name optional for
  GE types). For now, it is possible to use the "type" parameter in configuration (as before).
* Add support for custom data_asset_type to all datasources
* Add support for strict_min and strict_max to inequality-based expectations to allow strict inequality checks
  (thanks @RoyalTS!)
* Add support for reader_method = "delta" to SparkDFDatasource
* Fix databricks generator (thanks @sspitz3!)
* Improve performance of DataContext loading by moving optional import
* Fix several memory and performance issues in SparkDFDataset.

  - Use only distinct value count instead of bringing values to driver
  - Migrate away from UDF for set membership, nullity, and regex expectations

* Fix several UI issues in the data_documentation

  - Move prescriptive dataset expectations to Overview section
  - Fix broken link on Home breadcrumb
  - Scroll follows navigation properly
  - Improved flow for long items in value_set
  - Improved testing for ValidationRenderer
  - Clarify dependencies introduced in documentation sites
  - Improve testing and documentation for site_builder, including run_id filter
  - Fix missing header in Index page and cut-off tooltip
  - Add run_id to path for validation files


0.7.6
-----------------
* New Validation Renderer! Supports turning validation results into HTML and displays differences between the expected
  and the observed attributes of a dataset.
* Data Documentation sites are now fully configurable; a data context can be configured to generate multiple
  sites built with different GE objects to support a variety of data documentation use cases. See data documentation
  guide for more detail.
* CLI now has a new top-level command, `build-documentation` that can support rendering documentation for specified
  sites and even named data assets in a specific site.
* Introduced DotDict and LooselyTypedDotDict classes that allow to enforce typing of dictionaries.
* Bug fixes: improved internal logic of rendering data documentation, slack notification, and CLI profile command when
  datasource argument was not provided.

0.7.5
-----------------
* Fix missing requirement for pypandoc brought in from markdown support for notes rendering.

0.7.4
-----------------
* Fix numerous rendering bugs and formatting issues for rendering documentation.
* Add support for pandas extension dtypes in pandas backend of expect_column_values_to_be_of_type and
  expect_column_values_to_be_in_type_list and fix bug affecting some dtype-based checks.
* Add datetime and boolean column-type detection in BasicDatasetProfiler.
* Improve BasicDatasetProfiler performance by disabling interactive evaluation when output of expectation is not
  immediately used for determining next expectations in profile.
* Add support for rendering expectation_suite and expectation_level notes from meta in docs.
* Fix minor formatting issue in readthedocs documentation.

0.7.3
-----------------
* BREAKING: Harmonize expect_column_values_to_be_of_type and expect_column_values_to_be_in_type_list semantics in
  Pandas with other backends, including support for None type and type_list parameters to support profiling.
  *These type expectations now rely exclusively on native python or numpy type names.*
* Add configurable support for Custom DataAsset modules to DataContext
* Improve support for setting and inheriting custom data_asset_type names
* Add tooltips with expectations backing data elements to rendered documentation
* Allow better selective disabling of tests (thanks @RoyalITS)
* Fix documentation build errors causing missing code blocks on readthedocs
* Update the parameter naming system in DataContext to reflect data_asset_name *and* expectation_suite_name
* Change scary warning about discarding expectations to be clearer, less scary, and only in log
* Improve profiler support for boolean types, value_counts, and type detection
* Allow user to specify data_assets to profile via CLI
* Support CLI rendering of expectation_suite and EVR-based documentation

0.7.2
-----------------
* Improved error detection and handling in CLI "add datasource" feature
* Fixes in rendering of profiling results (descriptive renderer of validation results)
* Query Generator of SQLAlchemy datasource adds tables in non-default schemas to the data asset namespace
* Added convenience methods to display HTML renderers of sections in Jupyter notebooks
* Implemented prescriptive rendering of expectations for most expectation types

0.7.1
------------

* Added documentation/tutorials/videos for onboarding and new profiling and documentation features
* Added prescriptive documentation built from expectation suites
* Improved index, layout, and navigation of data context HTML documentation site
* Bug fix: non-Python files were not included in the package
* Improved the rendering logic to gracefully deal with failed expectations
* Improved the basic dataset profiler to be more resilient
* Implement expect_column_values_to_be_of_type, expect_column_values_to_be_in_type_list for SparkDFDataset
* Updated CLI with a new documentation command and improved profile and render commands
* Expectation suites and validation results within a data context are saved in a more readable form (with indentation)
* Improved compatibility between SparkDatasource and InMemoryGenerator
* Optimization for Pandas column type checking
* Optimization for Spark duplicate value expectation (thanks @orenovadia!)
* Default run_id format no longer includes ":" and specifies UTC time
* Other internal improvements and bug fixes


0.7.0
------------

Version 0.7 of Great Expectations is HUGE. It introduces several major new features
and a large number of improvements, including breaking API changes.

The core vocabulary of expectations remains consistent. Upgrading to
the new version of GE will primarily require changes to code that
uses data contexts; existing expectation suites will require only changes
to top-level names.

 * Major update of Data Contexts. Data Contexts now offer significantly \
   more support for building and maintaining expectation suites and \
   interacting with existing pipeline systems, including providing a namespace for objects.\
   They can handle integrating, registering, and storing validation results, and
   provide a namespace for data assets, making **batches** first-class citizens in GE.
   Read more: :ref:`data_context` or :py:mod:`great_expectations.data_context`

 * Major refactor of autoinspect. Autoinspect is now built around a module
   called "profile" which provides a class-based structure for building
   expectation suites. There is no longer a default  "autoinspect_func" --
   calling autoinspect requires explicitly passing the desired profiler. See :ref:`profiling`

 * New "Compile to Docs" feature produces beautiful documentation from expectations and expectation
   validation reports, helping keep teams on the same page.

 * Name clarifications: we've stopped using the overloaded terms "expectations
   config" and "config" and instead use "expectation suite" to refer to a
   collection (or suite!) of expectations that can be used for validating a
   data asset.

   - Expectation Suites include several top level keys that are useful \
     for organizing content in a data context: data_asset_name, \
     expectation_suite_name, and data_asset_type. When a data_asset is \
     validated, those keys will be placed in the `meta` key of the \
     validation result.

 * Major enhancement to the CLI tool including `init`, `render` and more flexibility with `validate`

 * Added helper notebooks to make it easy to get started. Each notebook acts as a combination of \
   tutorial and code scaffolding, to help you quickly learn best practices by applying them to \
   your own data.

 * Relaxed constraints on expectation parameter values, making it possible to declare many column
   aggregate expectations in a way that is always "vacuously" true, such as
   ``expect_column_values_to_be_between`` ``None`` and ``None``. This makes it possible to progressively
   tighten expectations while using them as the basis for profiling results and documentation.

  * Enabled caching on dataset objects by default.

 * Bugfixes and improvements:

   * New expectations:

     * expect_column_quantile_values_to_be_between
     * expect_column_distinct_values_to_be_in_set

   * Added support for ``head`` method on all current backends, returning a PandasDataset
   * More implemented expectations for SparkDF Dataset with optimizations

     * expect_column_values_to_be_between
     * expect_column_median_to_be_between
     * expect_column_value_lengths_to_be_between

   * Optimized histogram fetching for SqlalchemyDataset and SparkDFDataset
   * Added cross-platform internal partition method, paving path for improved profiling
   * Fixed bug with outputstrftime not being honored in PandasDataset
   * Fixed series naming for column value counts
   * Standardized naming for expect_column_values_to_be_of_type
   * Standardized and made explicit use of sample normalization in stdev calculation
   * Added from_dataset helper
   * Internal testing improvements
   * Documentation reorganization and improvements
   * Introduce custom exceptions for more detailed error logs

0.6.1
------------
* Re-add testing (and support) for py2
* NOTE: Support for SqlAlchemyDataset and SparkDFDataset is enabled via optional install \
  (e.g. ``pip install great_expectations[sqlalchemy]`` or ``pip install great_expectations[spark]``)

0.6.0
------------
* Add support for SparkDFDataset and caching (HUGE work from @cselig)
* Migrate distributional expectations to new testing framework
* Add support for two new expectations: expect_column_distinct_values_to_contain_set
  and expect_column_distinct_values_to_equal_set (thanks @RoyalTS)
* FUTURE BREAKING CHANGE: The new cache mechanism for Datasets, \
  when enabled, causes GE to assume that dataset does not change between evaluation of individual expectations. \
  We anticipate this will become the future default behavior.
* BREAKING CHANGE: Drop official support pandas < 0.22

0.5.1
---------------
* **Fix** issue where no result_format available for expect_column_values_to_be_null caused error
* Use vectorized computation in pandas (#443, #445; thanks @RoyalTS)


0.5.0
----------------
* Restructured class hierarchy to have a more generic DataAsset parent that maintains expectation logic separate \
  from the tabular organization of Dataset expectations
* Added new FileDataAsset and associated expectations (#416 thanks @anhollis)
* Added support for date/datetime type columns in some SQLAlchemy expectations (#413)
* Added support for a multicolumn expectation, expect multicolumn values to be unique (#408)
* **Optimization**: You can now disable `partial_unexpected_counts` by setting the `partial_unexpected_count` value to \
  0 in the result_format argument, and we do not compute it when it would not be returned. (#431, thanks @eugmandel)
* **Fix**: Correct error in unexpected_percent computations for sqlalchemy when unexpected values exceed limit (#424)
* **Fix**: Pass meta object to expectation result (#415, thanks @jseeman)
* Add support for multicolumn expectations, with `expect_multicolumn_values_to_be_unique` as an example (#406)
* Add dataset class to from_pandas to simplify using custom datasets (#404, thanks @jtilly)
* Add schema support for sqlalchemy data context (#410, thanks @rahulj51)
* Minor documentation, warning, and testing improvements (thanks @zdog).


0.4.5
----------------
* Add a new autoinspect API and remove default expectations.
* Improve details for expect_table_columns_to_match_ordered_list (#379, thanks @rlshuhart)
* Linting fixes (thanks @elsander)
* Add support for dataset_class in from_pandas (thanks @jtilly)
* Improve redshift compatibility by correcting faulty isnull operator (thanks @avanderm)
* Adjust partitions to use tail_weight to improve JSON compatibility and
  support special cases of KL Divergence (thanks @anhollis)
* Enable custom_sql datasets for databases with multiple schemas, by
  adding a fallback for column reflection (#387, thanks @elsander)
* Remove `IF NOT EXISTS` check for custom sql temporary tables, for
  Redshift compatibility (#372, thanks @elsander)
* Allow users to pass args/kwargs for engine creation in
  SqlAlchemyDataContext (#369, thanks @elsander)
* Add support for custom schema in SqlAlchemyDataset (#370, thanks @elsander)
* Use getfullargspec to avoid deprecation warnings.
* Add expect_column_values_to_be_unique to SqlAlchemyDataset
* **Fix** map expectations for categorical columns (thanks @eugmandel)
* Improve internal testing suite (thanks @anhollis and @ccnobbli)
* Consistently use value_set instead of mixing value_set and values_set (thanks @njsmith8)

0.4.4
----------------
* Improve CLI help and set CLI return value to the number of unmet expectations
* Add error handling for empty columns to SqlAlchemyDataset, and associated tests
* **Fix** broken support for older pandas versions (#346)
* **Fix** pandas deepcopy issue (#342)

0.4.3
-------
* Improve type lists in expect_column_type_to_be[_in_list] (thanks @smontanaro and @ccnobbli)
* Update cli to use entry_points for conda compatibility, and add version option to cli
* Remove extraneous development dependency to airflow
* Address SQlAlchemy warnings in median computation
* Improve glossary in documentation
* Add 'statistics' section to validation report with overall validation results (thanks @sotte)
* Add support for parameterized expectations
* Improve support for custom expectations with better error messages (thanks @syk0saje)
* Implement expect_column_value_lenghts_to_[be_between|equal] for SQAlchemy (thanks @ccnobbli)
* **Fix** PandasDataset subclasses to inherit child class

0.4.2
-------
* **Fix** bugs in expect_column_values_to_[not]_be_null: computing unexpected value percentages and handling all-null (thanks @ccnobbli)
* Support mysql use of Decimal type (thanks @bouke-nederstigt)
* Add new expectation expect_column_values_to_not_match_regex_list.

  * Change behavior of expect_column_values_to_match_regex_list to use python re.findall in PandasDataset, relaxing \
    matching of individuals expressions to allow matches anywhere in the string.

* **Fix** documentation errors and other small errors (thanks @roblim, @ccnobbli)

0.4.1
-------
* Correct inclusion of new data_context module in source distribution

0.4.0
-------
* Initial implementation of data context API and SqlAlchemyDataset including implementations of the following \
  expectations:

  * expect_column_to_exist
  * expect_table_row_count_to_be
  * expect_table_row_count_to_be_between
  * expect_column_values_to_not_be_null
  * expect_column_values_to_be_null
  * expect_column_values_to_be_in_set
  * expect_column_values_to_be_between
  * expect_column_mean_to_be
  * expect_column_min_to_be
  * expect_column_max_to_be
  * expect_column_sum_to_be
  * expect_column_unique_value_count_to_be_between
  * expect_column_proportion_of_unique_values_to_be_between

* Major refactor of output_format to new result_format parameter. See docs for full details:

  * exception_list and related uses of the term exception have been renamed to unexpected
  * Output formats are explicitly hierarchical now, with BOOLEAN_ONLY < BASIC < SUMMARY < COMPLETE. \
    All *column_aggregate_expectation* expectations now return element count and related information included at the \
    BASIC level or higher.

* New expectation available for parameterized distributions--\
  expect_column_parameterized_distribution_ks_test_p_value_to_be_greater_than (what a name! :) -- (thanks @ccnobbli)
* ge.from_pandas() utility (thanks @schrockn)
* Pandas operations on a PandasDataset now return another PandasDataset (thanks @dlwhite5)
* expect_column_to_exist now takes a column_index parameter to specify column order (thanks @louispotok)
* Top-level validate option (ge.validate())
* ge.read_json() helper (thanks @rjurney)
* Behind-the-scenes improvements to testing framework to ensure parity across data contexts.
* Documentation improvements, bug-fixes, and internal api improvements

0.3.2
-------
* Include requirements file in source dist to support conda

0.3.1
--------
* **Fix** infinite recursion error when building custom expectations
* Catch dateutil parsing overflow errors

0.2
-----
* Distributional expectations and associated helpers are improved and renamed to be more clear regarding the tests they apply
* Expectation decorators have been refactored significantly to streamline implementing expectations and support custom expectations
* API and examples for custom expectations are available
* New output formats are available for all expectations
* Significant improvements to test suite and compatibility<|MERGE_RESOLUTION|>--- conflicted
+++ resolved
@@ -9,11 +9,8 @@
 * [DOCS] Remove broken links
 * [BUGFIX] Allow decimals without leading zero in evaluation parameter URN
 * [ENHANCEMENT] Enable instantiation of a validator with a multiple batch BatchRequest
-<<<<<<< HEAD
 * [ENHANCEMENT] Adds a batch_request_list parameter to DataContext.get_validator to enable instantiation of a Validator with batches from multiple BatchRequests
-=======
 * [ENHANCEMENT] Add a Validator.load_batch method to enable loading of additional Batches to an instantiated Validator
->>>>>>> 7c16fac9
 * [MAINTENANCE] Improve robustness of integration test_runner
 * [MAINTENANCE] CLI tests now support click 8.0 and 7.x
 * [ENHANCEMENT] Experimental WIP Rule Based Profiler for single batch workflows (#2788)
