--- conflicted
+++ resolved
@@ -6,11 +6,7 @@
 
 Develop
 -----------------
-<<<<<<< HEAD
 * [FEATURE] Add ``expect_column_pair_cramers_phi_value_to_be_less_than`` expectation to ``PandasDatasource`` to check for the independence of two columns by computing their Cramers Phi (thanks @mlondschien)!
-* [BUGFIX] SuiteEditNotebookRenderer no longer break GCS and S3 data paths
-=======
->>>>>>> a8ac5777
 * [FEATURE] Add new exception: expect_multicolumn_sum_to_equal for `pandas` and `Spark` (thanks @chipmyersjr)!
 * [BUGFIX] SuiteEditNotebookRenderer no longer break GCS and S3 data paths
 * [BUGFIX] Fix bug preventing the use of get_available_partition_ids in s3 generator
