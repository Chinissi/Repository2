# .readthedocs.yml
# Read the Docs configuration file
# See https://docs.readthedocs.io/en/stable/config-file/v2.html for details

# Required
version: 2

# Build documentation in the docs/ directory with Sphinx
sphinx:
  configuration: docs/conf.py
  fail_on_warning: false  # set to true once builds are no longer producing warnings

# Build documentation with MkDocs
#mkdocs:
#  configuration: mkdocs.yml

# Optionally build your docs in additional formats such as PDF and ePub
formats:
  - htmlzip

# Optionally set the version of Python and requirements required to build your docs
python:
  version: 3.8
#   system_packages: true
  install:
<<<<<<< HEAD
    - requirements: requirements.txt
    - requirements: docs/requirements.txt
    - method: pip
      path: .
=======
    - requirements: docs/requirements.txt
>>>>>>> 10a88cb8
<|MERGE_RESOLUTION|>--- conflicted
+++ resolved
@@ -23,11 +23,6 @@
   version: 3.8
 #   system_packages: true
   install:
-<<<<<<< HEAD
-    - requirements: requirements.txt
     - requirements: docs/requirements.txt
     - method: pip
-      path: .
-=======
-    - requirements: docs/requirements.txt
->>>>>>> 10a88cb8
+      path: .