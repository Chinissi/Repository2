# A lot of Great Expectations' codebase and tests are tied to specific databases, cloud providers, etc.
# In this file, comments on each row indicate which tests that package is used for.
# To run tests for smaller subsets of infrastructure, please look at other requirements-dev-*.txt files.
# Otherwise (i.e., if/when you are not concerned with running tests), please ignore these comments.

flake8==3.8.3  # lint
<<<<<<< HEAD
isort[requirements]==5.4.2  # lint
pre-commit>=2.6.0  # lint
pyupgrade==2.7.2  # lint
=======
isort==5.4.2  # lint
pre-commit>=2.6.0  # lint
>>>>>>> 177bbaf1
<|MERGE_RESOLUTION|>--- conflicted
+++ resolved
@@ -4,11 +4,6 @@
 # Otherwise (i.e., if/when you are not concerned with running tests), please ignore these comments.
 
 flake8==3.8.3  # lint
-<<<<<<< HEAD
-isort[requirements]==5.4.2  # lint
-pre-commit>=2.6.0  # lint
-pyupgrade==2.7.2  # lint
-=======
 isort==5.4.2  # lint
 pre-commit>=2.6.0  # lint
->>>>>>> 177bbaf1
+pyupgrade==2.7.2  # lint