--- conflicted
+++ resolved
@@ -30,13 +30,7 @@
             displayName: 'Install dependencies'
           - script: |
               pip install google-cloud-bigquery-storage
-<<<<<<< HEAD
-
             displayName: 'Install Google Cloud dependencies'
-
-=======
-            displayName: 'Install Google Cloud dependencies'
->>>>>>> 0c6633e3
           - task: DownloadSecureFile@1
             name: gcp_authkey
             displayName: 'Download Google Service Account'
@@ -96,20 +90,10 @@
 
           - script: |
               pip install -r requirements-dev.txt --constraint constraints-dev.txt
-<<<<<<< HEAD
-
-            displayName: 'Install dependencies'
-          - script: |
-              pip install google-cloud-bigquery-storage
-
-            displayName: 'Install Google Cloud dependencies'
-
-=======
             displayName: 'Install dependencies'
           - script: |
               pip install google-cloud-bigquery-storage
             displayName: 'Install Google Cloud dependencies'
->>>>>>> 0c6633e3
           - task: DownloadSecureFile@1
             name: gcp_authkey
             displayName: 'Download Google Service Account'
@@ -127,19 +111,11 @@
                 --junitxml=junit/test-results.xml \
                 --no-spark --no-postgresql --napoleon-docstrings --cov=. --cov-report=xml --cov-report=html \
                 --ignore=tests/cli --ignore=tests/integration/usage_statistics
-<<<<<<< HEAD
-
-=======
->>>>>>> 0c6633e3
             displayName: 'pytest'
             env:
               GOOGLE_APPLICATION_CREDENTIALS: $(gcp_authkey.secureFilePath)
               GE_TEST_BIGQUERY_PROJECT: $(GE_TEST_BIGQUERY_PROJECT)
               GE_TEST_BIGQUERY_DATASET: $(GE_TEST_BIGQUERY_DATASET)
-<<<<<<< HEAD
-
-=======
->>>>>>> 0c6633e3
           # The pip freeze output could be helpful to reproduce performance test results.
           - publish: pip-freeze.txt
             artifact: PipFreeze